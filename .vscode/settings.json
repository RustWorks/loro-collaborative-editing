--- conflicted
+++ resolved
@@ -49,14 +49,10 @@
     "RUST_BACKTRACE": "full",
     "DEBUG": "*"
   },
-<<<<<<< HEAD
   "rust-analyzer.cargo.features": [
     "test_utils",
     // "counter"
   ],
-=======
-  "rust-analyzer.cargo.features": ["test_utils"],
->>>>>>> 79e9f296
   "editor.defaultFormatter": "rust-lang.rust-analyzer",
   "rust-analyzer.server.extraEnv": {
     "RUSTUP_TOOLCHAIN": "stable"
