--- conflicted
+++ resolved
@@ -19,10 +19,6 @@
     "thiserror",
     "tinyvec",
     "txns",
-<<<<<<< HEAD
-    "UNEXIST",
-=======
->>>>>>> d942e3d7
     "unbold",
     "yspan"
   ],
