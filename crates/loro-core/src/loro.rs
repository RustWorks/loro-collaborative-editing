use std::sync::{Arc, RwLock};

use crate::{event::RawEvent, LoroValue};
use fxhash::FxHashMap;
<<<<<<< HEAD
use tracing::instrument;
=======
>>>>>>> 83af4d07

use crate::{
    change::Change,
    configure::Configure,
    container::{list::List, map::Map, text::Text, ContainerIdRaw, ContainerType},
    event::{Observer, SubscriptionID},
    id::ClientID,
    op::RemoteOp,
    LogStore, VersionVector,
};

pub struct LoroCore {
    pub(crate) log_store: Arc<RwLock<LogStore>>,
}

impl Default for LoroCore {
    fn default() -> Self {
        LoroCore::new(Configure::default(), None)
    }
}

impl LoroCore {
    pub fn new(cfg: Configure, client_id: Option<ClientID>) -> Self {
        Self {
            log_store: LogStore::new(cfg, client_id),
        }
    }

    pub fn client_id(&self) -> ClientID {
        self.log_store.read().unwrap().this_client_id()
    }

    pub fn vv_cloned(&self) -> VersionVector {
        self.log_store.read().unwrap().get_vv().clone()
    }

    #[inline(always)]
    pub fn get_list<I: Into<ContainerIdRaw>>(&mut self, id: I) -> List {
        let id: ContainerIdRaw = id.into();
        let mut store = self.log_store.write().unwrap();
        let instance = store
            .get_or_create_container(&id.with_type(ContainerType::List))
            .clone();
        let cid = store.this_client_id();
        List::from_instance(instance, cid)
    }

    #[inline(always)]
    pub fn get_map<I: Into<ContainerIdRaw>>(&mut self, id: I) -> Map {
        let id: ContainerIdRaw = id.into();
        let mut store = self.log_store.write().unwrap();
        let instance = store
            .get_or_create_container(&id.with_type(ContainerType::Map))
            .clone();
        let cid = store.this_client_id();
        Map::from_instance(instance, cid)
    }

    #[inline(always)]
    pub fn get_text<I: Into<ContainerIdRaw>>(&mut self, id: I) -> Text {
        let id: ContainerIdRaw = id.into();
        let mut store = self.log_store.write().unwrap();
        let instance = store
            .get_or_create_container(&id.with_type(ContainerType::Text))
            .clone();
        let cid = store.this_client_id();
        Text::from_instance(instance, cid)
    }

    // TODO: make it private
    pub fn export(&self, remote_vv: VersionVector) -> FxHashMap<u64, Vec<Change<RemoteOp>>> {
        let store = self.log_store.read().unwrap();
        store.export(&remote_vv)
    }

    // TODO: make it private
    pub fn import(&mut self, changes: FxHashMap<u64, Vec<Change<RemoteOp>>>) {
        debug_log::group!("Import at {}", self.client_id());
        let mut store = self.log_store.write().unwrap();
        let events = store.import(changes);
        // FIXME: move hierarchy to loro_core
        drop(store);
        self.notify(events);
        debug_log::group_end!();
    }

    pub fn encode_snapshot(&self) -> Vec<u8> {
        let store = self.log_store.read().unwrap();
        store.encode_snapshot()
    }

    pub fn decode_snapshot(input: &[u8], client_id: Option<ClientID>, cfg: Configure) -> Self {
        let log_store = LogStore::decode_snapshot(input, client_id, cfg);
        Self { log_store }
    }

    #[cfg(feature = "test_utils")]
    pub fn debug_inspect(&self) {
        self.log_store.try_write().unwrap().debug_inspect();
    }

    pub fn to_json(&self) -> LoroValue {
        self.log_store.try_read().unwrap().to_json()
    }

    pub fn subscribe_deep(&mut self, observer: Observer) -> SubscriptionID {
        self.log_store
            .write()
            .unwrap()
            .hierarchy
<<<<<<< HEAD
            .lock()
=======
            .try_lock()
>>>>>>> 83af4d07
            .unwrap()
            .subscribe_root(observer)
    }

    pub fn unsubscribe_deep(&mut self, subscription: SubscriptionID) -> bool {
        self.log_store
            .write()
            .unwrap()
            .hierarchy
<<<<<<< HEAD
            .lock()
=======
            .try_lock()
>>>>>>> 83af4d07
            .unwrap()
            .unsubscribe_root(subscription)
    }

<<<<<<< HEAD
    #[instrument(skip_all)]
=======
>>>>>>> 83af4d07
    pub fn notify(&self, events: Vec<RawEvent>) {
        let store = self.log_store.read().unwrap();
        let hierarchy = store.hierarchy.clone();
        drop(store);
        let mut h = hierarchy.lock().unwrap();
        h.send_notifications(events);
    }
}<|MERGE_RESOLUTION|>--- conflicted
+++ resolved
@@ -2,10 +2,7 @@
 
 use crate::{event::RawEvent, LoroValue};
 use fxhash::FxHashMap;
-<<<<<<< HEAD
 use tracing::instrument;
-=======
->>>>>>> 83af4d07
 
 use crate::{
     change::Change,
@@ -116,11 +113,7 @@
             .write()
             .unwrap()
             .hierarchy
-<<<<<<< HEAD
-            .lock()
-=======
             .try_lock()
->>>>>>> 83af4d07
             .unwrap()
             .subscribe_root(observer)
     }
@@ -130,19 +123,12 @@
             .write()
             .unwrap()
             .hierarchy
-<<<<<<< HEAD
-            .lock()
-=======
             .try_lock()
->>>>>>> 83af4d07
             .unwrap()
             .unsubscribe_root(subscription)
     }
 
-<<<<<<< HEAD
     #[instrument(skip_all)]
-=======
->>>>>>> 83af4d07
     pub fn notify(&self, events: Vec<RawEvent>) {
         let store = self.log_store.read().unwrap();
         let hierarchy = store.hierarchy.clone();
