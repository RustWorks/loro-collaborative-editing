use std::{
    ops::{Deref, DerefMut},
    sync::{Arc, Mutex, RwLockWriteGuard},
};

use enum_as_inner::EnumAsInner;

use fxhash::FxHashMap;
use owning_ref::OwningRefMut;
use smallvec::SmallVec;
use tracing::instrument;

use crate::{
    context::Context,
    event::{Index, Observer, RawEvent, SubscriptionID},
    hierarchy::Hierarchy,
    id::ClientID,
    log_store::ImportContext,
    op::{RemoteContent, RichOp},
    version::PatchedVersionVector,
    LoroError, LoroValue,
};

use super::{
    list::ListContainer, map::MapContainer, text::TextContainer, Container, ContainerID,
    ContainerType,
};

#[derive(PartialEq, Eq, Clone, Copy, Hash, Debug)]
pub(crate) struct ContainerIdx(u32);

impl ContainerIdx {
    pub(crate) fn to_u32(self) -> u32 {
        self.0
    }

    pub(crate) fn from_u32(idx: u32) -> Self {
        Self(idx)
    }
}

// TODO: replace this with a fat pointer?
#[derive(Debug, EnumAsInner)]
pub enum ContainerInstance {
    List(Box<ListContainer>),
    Text(Box<TextContainer>),
    Map(Box<MapContainer>),
    Dyn(Box<dyn Container>),
}

impl Container for ContainerInstance {
    fn id(&self) -> &ContainerID {
        match self {
            ContainerInstance::Map(x) => x.id(),
            ContainerInstance::Text(x) => x.id(),
            ContainerInstance::Dyn(x) => x.id(),
            ContainerInstance::List(x) => x.id(),
        }
    }

    fn type_(&self) -> ContainerType {
        match self {
            ContainerInstance::Map(_) => ContainerType::Map,
            ContainerInstance::Text(_) => ContainerType::Text,
            ContainerInstance::List(_) => ContainerType::List,
            ContainerInstance::Dyn(x) => x.type_(),
        }
    }

    #[instrument(skip_all)]
<<<<<<< HEAD
    fn tracker_init(&mut self, vv: &PatchedVersionVector) {
=======
    fn tracker_init(&mut self, vv: &crate::VersionVector) {
>>>>>>> 02f6653d
        match self {
            ContainerInstance::Map(x) => x.tracker_init(vv),
            ContainerInstance::Text(x) => x.tracker_init(vv),
            ContainerInstance::Dyn(x) => x.tracker_init(vv),
            ContainerInstance::List(x) => x.tracker_init(vv),
        }
    }

    #[instrument(skip_all)]
<<<<<<< HEAD
    fn tracker_checkout(&mut self, vv: &PatchedVersionVector) {
=======
    fn tracker_checkout(&mut self, vv: &crate::VersionVector) {
>>>>>>> 02f6653d
        match self {
            ContainerInstance::Map(x) => x.tracker_checkout(vv),
            ContainerInstance::Text(x) => x.tracker_checkout(vv),
            ContainerInstance::Dyn(x) => x.tracker_checkout(vv),
            ContainerInstance::List(x) => x.tracker_checkout(vv),
        }
    }

    #[instrument(skip_all)]
    fn get_value(&self) -> crate::LoroValue {
        match self {
            ContainerInstance::Map(x) => x.get_value(),
            ContainerInstance::Text(x) => x.get_value(),
            ContainerInstance::Dyn(x) => x.get_value(),
            ContainerInstance::List(x) => x.get_value(),
        }
    }

    #[instrument(skip_all)]
    fn update_state_directly(
        &mut self,
        hierarchy: &mut Hierarchy,
        op: &RichOp,
        context: &mut ImportContext,
    ) {
        match self {
            ContainerInstance::Map(x) => x.update_state_directly(hierarchy, op, context),
            ContainerInstance::Text(x) => x.update_state_directly(hierarchy, op, context),
            ContainerInstance::Dyn(x) => x.update_state_directly(hierarchy, op, context),
            ContainerInstance::List(x) => x.update_state_directly(hierarchy, op, context),
        }
    }

    #[instrument(skip_all)]
    fn track_apply(&mut self, hierarchy: &mut Hierarchy, op: &RichOp, ctx: &mut ImportContext) {
        match self {
            ContainerInstance::Map(x) => x.track_apply(hierarchy, op, ctx),
            ContainerInstance::Text(x) => x.track_apply(hierarchy, op, ctx),
            ContainerInstance::Dyn(x) => x.track_apply(hierarchy, op, ctx),
            ContainerInstance::List(x) => x.track_apply(hierarchy, op, ctx),
        }
    }

    #[instrument(skip_all)]
    fn apply_tracked_effects_from(
        &mut self,
        h: &mut Hierarchy,
        import_context: &mut ImportContext,
    ) {
        match self {
            ContainerInstance::Map(x) => x.apply_tracked_effects_from(h, import_context),
            ContainerInstance::Text(x) => x.apply_tracked_effects_from(h, import_context),
            ContainerInstance::Dyn(x) => x.apply_tracked_effects_from(h, import_context),
            ContainerInstance::List(x) => x.apply_tracked_effects_from(h, import_context),
        }
    }

    #[instrument(skip_all)]
    fn to_export(
        &mut self,
        content: crate::op::InnerContent,
        gc: bool,
    ) -> SmallVec<[RemoteContent; 1]> {
        match self {
            ContainerInstance::Map(x) => x.to_export(content, gc),
            ContainerInstance::Text(x) => x.to_export(content, gc),
            ContainerInstance::Dyn(x) => x.to_export(content, gc),
            ContainerInstance::List(x) => x.to_export(content, gc),
        }
    }

    #[instrument(skip_all)]
    fn to_import(&mut self, content: crate::op::RemoteContent) -> crate::op::InnerContent {
        match self {
            ContainerInstance::Map(x) => x.to_import(content),
            ContainerInstance::Text(x) => x.to_import(content),
            ContainerInstance::Dyn(x) => x.to_import(content),
            ContainerInstance::List(x) => x.to_import(content),
        }
    }

    fn to_export_snapshot(
        &mut self,
        content: &crate::op::InnerContent,
        gc: bool,
    ) -> SmallVec<[crate::op::InnerContent; 1]> {
        match self {
            ContainerInstance::Map(x) => x.to_export_snapshot(content, gc),
            ContainerInstance::Text(x) => x.to_export_snapshot(content, gc),
            ContainerInstance::Dyn(x) => x.to_export_snapshot(content, gc),
            ContainerInstance::List(x) => x.to_export_snapshot(content, gc),
        }
    }

    fn initialize_pool_mapping(&mut self) {
        match self {
            ContainerInstance::Map(x) => x.initialize_pool_mapping(),
            ContainerInstance::Text(x) => x.initialize_pool_mapping(),
            ContainerInstance::Dyn(x) => x.initialize_pool_mapping(),
            ContainerInstance::List(x) => x.initialize_pool_mapping(),
        }
    }

    fn encode_and_release_pool_mapping(&mut self) -> super::pool_mapping::StateContent {
        match self {
            ContainerInstance::Map(x) => x.encode_and_release_pool_mapping(),
            ContainerInstance::Text(x) => x.encode_and_release_pool_mapping(),
            ContainerInstance::Dyn(x) => x.encode_and_release_pool_mapping(),
            ContainerInstance::List(x) => x.encode_and_release_pool_mapping(),
        }
    }

    fn to_import_snapshot(&mut self, state_content: super::pool_mapping::StateContent) {
        match self {
            ContainerInstance::Map(x) => x.to_import_snapshot(state_content),
            ContainerInstance::Text(x) => x.to_import_snapshot(state_content),
            ContainerInstance::Dyn(x) => x.to_import_snapshot(state_content),
            ContainerInstance::List(x) => x.to_import_snapshot(state_content),
        }
    }
}

impl ContainerInstance {
    pub fn index_of_child(&self, child: &ContainerID) -> Option<Index> {
        match self {
            ContainerInstance::Map(x) => x.index_of_child(child),
            ContainerInstance::List(x) => x.index_of_child(child),
            _ => unreachable!(),
        }
    }
}

// TODO: containers snapshot: we need to resolve each container's parent even
// if its creation op is not in the logStore
#[derive(Debug)]
pub struct ContainerRegistry {
    container_to_idx: FxHashMap<ContainerID, ContainerIdx>,
    containers: Vec<ContainerAndId>,
}

#[derive(Debug)]
struct ContainerAndId {
    pub container: Arc<Mutex<ContainerInstance>>,
    pub id: ContainerID,
}

impl ContainerRegistry {
    pub fn new() -> Self {
        ContainerRegistry {
            container_to_idx: FxHashMap::default(),
            containers: Vec::new(),
        }
    }

    #[inline]
    fn create(&mut self, id: ContainerID) -> ContainerInstance {
        match id.container_type() {
            ContainerType::Map => ContainerInstance::Map(Box::new(MapContainer::new(id))),
            ContainerType::Text => ContainerInstance::Text(Box::new(TextContainer::new(id))),
            ContainerType::List => ContainerInstance::List(Box::new(ListContainer::new(id))),
        }
    }

    #[inline(always)]
    pub fn get(&self, id: &ContainerID) -> Option<&Arc<Mutex<ContainerInstance>>> {
        self.container_to_idx
            .get(id)
            .map(|x| &self.containers[x.0 as usize].container)
    }

    #[inline(always)]
    pub(crate) fn get_by_idx(&self, idx: ContainerIdx) -> Option<&Arc<Mutex<ContainerInstance>>> {
        self.containers.get(idx.0 as usize).map(|x| &x.container)
    }

    #[inline(always)]
    pub(crate) fn get_idx(&self, id: &ContainerID) -> Option<ContainerIdx> {
        self.container_to_idx.get(id).copied()
    }

    pub(crate) fn get_id(&self, idx: ContainerIdx) -> Option<&ContainerID> {
        self.containers.get(idx.0 as usize).map(|x| &x.id)
    }

    #[inline(always)]
    pub(crate) fn insert(&mut self, id: ContainerID, container: ContainerInstance) -> ContainerIdx {
        let idx = self.next_idx();
        self.container_to_idx.insert(id.clone(), idx);
        self.containers.push(ContainerAndId {
            container: Arc::new(Mutex::new(container)),
            id,
        });

        idx
    }

    #[inline(always)]
    fn next_idx(&self) -> ContainerIdx {
        ContainerIdx(self.containers.len() as u32)
    }

    pub(crate) fn register(&mut self, id: &ContainerID) -> ContainerIdx {
        let container = self.create(id.clone());
        self.insert(id.clone(), container)
    }

    pub(crate) fn get_or_create(&mut self, id: &ContainerID) -> &Arc<Mutex<ContainerInstance>> {
        if !self.container_to_idx.contains_key(id) {
            let container = self.create(id.clone());
            self.insert(id.clone(), container);
        }

        let container = self.get(id).unwrap();
        container
    }

    pub(crate) fn get_or_create_container_idx(&mut self, id: &ContainerID) -> ContainerIdx {
        if let Some(idx) = self.container_to_idx.get(id) {
            *idx
        } else {
            let container = self.create(id.clone());
            self.insert(id.clone(), container)
        }
    }

    #[cfg(feature = "test_utils")]
    pub fn debug_inspect(&mut self) {
        for ContainerAndId { container, id: _ } in self.containers.iter_mut() {
            if let ContainerInstance::Text(x) = container.lock().unwrap().deref_mut() {
                x.debug_inspect()
            }
        }
    }

    pub fn to_json(&self) -> LoroValue {
        let mut map = FxHashMap::default();
        for ContainerAndId { container, id } in self.containers.iter() {
            if let ContainerID::Root {
                name,
                container_type,
            } = id
            {
                let container = container.lock().unwrap();
                let json = match container.deref() {
                    ContainerInstance::Map(x) => x.to_json(self),
                    ContainerInstance::Text(x) => x.to_json(),
                    ContainerInstance::Dyn(_) => unreachable!("registry to json dyn"),
                    ContainerInstance::List(x) => x.to_json(self),
                };
                if map.contains_key(name.as_ref()) {
                    // TODO: warning
                    map.insert(format!("{}-({:?})", name, container_type), json);
                } else {
                    map.insert(name.to_string(), json);
                }
            }
        }
        LoroValue::Map(Box::new(map))
    }

    pub(crate) fn export(&self) -> (&FxHashMap<ContainerID, ContainerIdx>, Vec<ContainerID>) {
        (
            &self.container_to_idx,
            self.containers.iter().map(|x| x.id.clone()).collect(),
        )
    }
}

impl Default for ContainerRegistry {
    fn default() -> Self {
        Self::new()
    }
}

pub struct ContainerRefMut<'a, T> {
    value: OwningRefMut<RwLockWriteGuard<'a, ContainerRegistry>, Box<T>>,
}

impl<'a, T> From<OwningRefMut<RwLockWriteGuard<'a, ContainerRegistry>, Box<T>>>
    for ContainerRefMut<'a, T>
{
    fn from(value: OwningRefMut<RwLockWriteGuard<'a, ContainerRegistry>, Box<T>>) -> Self {
        ContainerRefMut { value }
    }
}

impl<'a, T> Deref for ContainerRefMut<'a, T> {
    type Target = T;

    fn deref(&self) -> &Self::Target {
        self.value.deref()
    }
}

impl<'a, T> DerefMut for ContainerRefMut<'a, T> {
    fn deref_mut(&mut self) -> &mut Self::Target {
        self.value.deref_mut()
    }
}

pub trait LockContainer {
    type MapTarget<'a>
    where
        Self: 'a;
    type TextTarget<'a>
    where
        Self: 'a;

    fn lock_map(&self) -> Self::MapTarget<'_>;
    fn lock_text(&self) -> Self::TextTarget<'_>;
}

pub trait ContainerWrapper {
    type Container: Container;

    fn with_container<F, R>(&self, f: F) -> R
    where
        F: FnOnce(&mut Self::Container) -> R;

    fn with_container_checked<C: Context, F, R>(&self, ctx: &C, f: F) -> Result<R, LoroError>
    where
        F: FnOnce(&mut Self::Container) -> R,
    {
        let store_client_id = ctx.log_store().read().unwrap().this_client_id();
        if store_client_id != self.client_id() {
            return Err(LoroError::UnmatchedContext {
                expected: self.client_id(),
                found: store_client_id,
            });
        }
        Ok(self.with_container(f))
    }

    fn with_event<C: Context, F, R>(&self, ctx: &C, f: F) -> Result<R, LoroError>
    where
        F: FnOnce(&mut Self::Container) -> (Option<RawEvent>, R),
    {
        let log_store = ctx.log_store();
        let log_store = log_store.write().unwrap();
        let hierarchy = log_store.hierarchy.clone();
        let store_client_id = log_store.this_client_id();
        if store_client_id != self.client_id() {
            return Err(LoroError::UnmatchedContext {
                expected: self.client_id(),
                found: store_client_id,
            });
        }
        drop(log_store);
        let (event, ans) = self.with_container(f);
        let ans = match event {
            Some(event) => {
                debug_log::debug_log!("get event");
                hierarchy.try_lock().unwrap().notify(event);
                Ok(ans)
            }
            None => Ok(ans),
        };

        ans
    }

    fn client_id(&self) -> ClientID;

    fn id(&self) -> ContainerID {
        self.with_container(|x| x.id().clone())
    }

    fn get_value(&self) -> LoroValue {
        self.with_container(|x| x.get_value())
    }

    fn get_value_deep<C: Context>(&self, ctx: &C) -> LoroValue {
        let m = ctx.log_store();
        let reg = &m.try_read().unwrap().reg;
        let mut value = self.get_value();
        match &mut value {
            LoroValue::List(list) => {
                list.iter_mut().for_each(|x| {
                    if x.as_unresolved().is_some() {
                        *x = x.clone().resolve_deep(reg)
                    }
                });
            }
            LoroValue::Map(map) => {
                map.iter_mut().for_each(|(_, x)| {
                    if x.as_unresolved().is_some() {
                        *x = x.clone().resolve_deep(reg)
                    }
                });
            }
            LoroValue::Unresolved(_) => unreachable!(),
            _ => {}
        }

        value
    }

    fn subscribe<C: Context>(
        &self,
        ctx: &C,
        observer: Observer,
    ) -> Result<SubscriptionID, LoroError> {
        self.with_container_checked(ctx, |x| {
            x.subscribe(
                &mut ctx
                    .log_store()
                    .write()
                    .unwrap()
                    .hierarchy
                    .try_lock()
                    .unwrap(),
                observer,
                false,
            )
        })
    }

    fn subscribe_deep<C: Context>(
        &self,
        ctx: &C,
        observer: Observer,
    ) -> Result<SubscriptionID, LoroError> {
        self.with_container_checked(ctx, |x| {
            x.subscribe(
                &mut ctx
                    .log_store()
                    .write()
                    .unwrap()
                    .hierarchy
                    .try_lock()
                    .unwrap(),
                observer,
                true,
            )
        })
    }

    fn unsubscribe<C: Context>(
        &self,
        ctx: &C,
        subscription: SubscriptionID,
    ) -> Result<(), LoroError> {
        self.with_container_checked(ctx, |x| {
            x.unsubscribe(
                &mut ctx
                    .log_store()
                    .write()
                    .unwrap()
                    .hierarchy
                    .try_lock()
                    .unwrap(),
                subscription,
            )
        })
    }
}<|MERGE_RESOLUTION|>--- conflicted
+++ resolved
@@ -68,11 +68,7 @@
     }
 
     #[instrument(skip_all)]
-<<<<<<< HEAD
     fn tracker_init(&mut self, vv: &PatchedVersionVector) {
-=======
-    fn tracker_init(&mut self, vv: &crate::VersionVector) {
->>>>>>> 02f6653d
         match self {
             ContainerInstance::Map(x) => x.tracker_init(vv),
             ContainerInstance::Text(x) => x.tracker_init(vv),
@@ -82,11 +78,7 @@
     }
 
     #[instrument(skip_all)]
-<<<<<<< HEAD
     fn tracker_checkout(&mut self, vv: &PatchedVersionVector) {
-=======
-    fn tracker_checkout(&mut self, vv: &crate::VersionVector) {
->>>>>>> 02f6653d
         match self {
             ContainerInstance::Map(x) => x.tracker_checkout(vv),
             ContainerInstance::Text(x) => x.tracker_checkout(vv),
