[package]
name = "loro-core"
version = "0.1.0"
edition = "2021"

# See more keys and their definitions at https://doc.rust-lang.org/cargo/reference/manifest.html

[dependencies]
string_cache = "0.8.3"
rle = { path = "../rle" }
smallvec = "1.8.0"
smartstring = "1.0.1"
fxhash = "0.2.1"
ring = "0.16.20"
pin-project = "1.0.10"
serde = { version = "1.0.140", features = ["derive"] }
thiserror = "1.0.31"
im = "15.1.0"
enum-as-inner = "0.5.1"
num = "0.4.0"
crdt-list = { version = "0.3.0" }
owning_ref = "0.4.1"
rand = { version = "0.8.5", optional = true }
arbitrary = { version = "1.1.7", optional = true }
tabled = { version = "0.10.0", optional = true }
colored = "2.0.0"
bit-vec = "0.6.3"
wasm-bindgen = { version = "0.2.83", optional = true }
js-sys = { version = "0.3.60", optional = true }

[dev-dependencies]
dhat = "0.3.1"
rand = { version = "0.8.5" }
proptest = "1.0.0"
proptest-derive = "0.3.0"
static_assertions = "1.1.0"
tabled = "0.10.0"
color-backtrace = { version = "0.5" }
ctor = "0.1.23"
criterion = "0.4.0"

# See https://matklad.github.io/2021/02/27/delete-cargo-integration-tests.html
[lib]
doctest = false

[features]
<<<<<<< HEAD
wasm = ["wasm-bindgen", "js-sys"]
=======
parallel = []
>>>>>>> c8d51272
# whether to use list slice instead of raw str in text container
slice = []
fuzzing = ["crdt-list/fuzzing", "rand", "slice", "arbitrary", "tabled"]
proptest = ["fuzzing"]

[[bench]]
name = "text"
harness = false<|MERGE_RESOLUTION|>--- conflicted
+++ resolved
@@ -44,11 +44,8 @@
 doctest = false
 
 [features]
-<<<<<<< HEAD
 wasm = ["wasm-bindgen", "js-sys"]
-=======
 parallel = []
->>>>>>> c8d51272
 # whether to use list slice instead of raw str in text container
 slice = []
 fuzzing = ["crdt-list/fuzzing", "rand", "slice", "arbitrary", "tabled"]
