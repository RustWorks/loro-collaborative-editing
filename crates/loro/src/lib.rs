--- conflicted
+++ resolved
@@ -102,10 +102,7 @@
     }
 
     /// Get the configurations of the document.
-<<<<<<< HEAD
-    #[inline]
-=======
->>>>>>> 79e9f296
+    #[inline]
     pub fn config(&self) -> &Configure {
         self.doc.config()
     }
@@ -198,10 +195,7 @@
     /// > recorded in the `OpLog` without being applied to the `DocState`.
     ///
     /// You should call `attach` to attach the `DocState` to the latest version of `OpLog`.
-<<<<<<< HEAD
-    #[inline]
-=======
->>>>>>> 79e9f296
+    #[inline]
     pub fn checkout(&self, frontiers: &Frontiers) -> LoroResult<()> {
         self.doc.checkout(frontiers)
     }
@@ -321,19 +315,13 @@
     /// Commit the cumulative auto commit transaction.
     ///
     /// There is a transaction behind every operation.
-<<<<<<< HEAD
-    /// It will automatically commit when users invoke export or import.
-    /// The event will be sent after a transaction is committed
-    #[inline]
-=======
-    ///
     /// The events will be emitted after a transaction is committed. A transaction is committed when:
     ///
     /// - `doc.commit()` is called.
     /// - `doc.exportFrom(version)` is called.
     /// - `doc.import(data)` is called.
     /// - `doc.checkout(version)` is called.
->>>>>>> 79e9f296
+    #[inline]
     pub fn commit(&self) {
         self.doc.commit_then_renew()
     }
@@ -559,9 +547,6 @@
     ///
     /// The callback will be invoked when any part of the [loro_internal::DocState] is changed.
     /// Returns a subscription id that can be used to unsubscribe.
-<<<<<<< HEAD
-    #[inline]
-=======
     ///
     /// The events will be emitted after a transaction is committed. A transaction is committed when:
     ///
@@ -569,7 +554,7 @@
     /// - `doc.exportFrom(version)` is called.
     /// - `doc.import(data)` is called.
     /// - `doc.checkout(version)` is called.
->>>>>>> 79e9f296
+    #[inline]
     pub fn subscribe_root(&self, callback: Subscriber) -> SubID {
         // self.doc.subscribe_root(callback)
         self.doc.subscribe_root(Arc::new(move |e| {
@@ -577,12 +562,7 @@
         }))
     }
 
-<<<<<<< HEAD
-    /// Remove a subscription.
-    #[inline]
-=======
     /// Remove a subscription by subscription id.
->>>>>>> 79e9f296
     pub fn unsubscribe(&self, id: SubID) {
         self.doc.unsubscribe(id)
     }
