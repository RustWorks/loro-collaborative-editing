#![doc = include_str!("../README.md")]
#![warn(missing_docs)]
#![warn(missing_debug_implementations)]
use change_meta::ChangeMeta;
use either::Either;
use event::{DiffEvent, Subscriber};
use loro_internal::container::IntoContainerId;
use loro_internal::cursor::CannotFindRelativePosition;
use loro_internal::cursor::Cursor;
use loro_internal::cursor::PosQueryResult;
use loro_internal::cursor::Side;
use loro_internal::encoding::ImportBlobMetadata;
use loro_internal::handler::HandlerTrait;
use loro_internal::handler::ValueOrHandler;
use loro_internal::json::JsonChange;
use loro_internal::undo::{OnPop, OnPush};
use loro_internal::DocState;
use loro_internal::LoroDoc as InnerLoroDoc;
use loro_internal::OpLog;
use loro_internal::{
    handler::Handler as InnerHandler, ListHandler as InnerListHandler,
    MapHandler as InnerMapHandler, MovableListHandler as InnerMovableListHandler,
    TextHandler as InnerTextHandler, TreeHandler as InnerTreeHandler,
    UnknownHandler as InnerUnknownHandler,
};
use std::cmp::Ordering;
use std::ops::Range;
use std::sync::Arc;
use tracing::info;

mod change_meta;
pub mod event;
pub use loro_internal::awareness;
pub use loro_internal::configure::Configure;
pub use loro_internal::configure::StyleConfigMap;
pub use loro_internal::container::richtext::ExpandType;
pub use loro_internal::container::{ContainerID, ContainerType};
pub use loro_internal::cursor;
pub use loro_internal::delta::{TreeDeltaItem, TreeDiff, TreeExternalDiff};
pub use loro_internal::event::Index;
pub use loro_internal::handler::TextDelta;
pub use loro_internal::id::{PeerID, TreeID, ID};
pub use loro_internal::json;
pub use loro_internal::json::JsonSchema;
pub use loro_internal::loro::CommitOptions;
pub use loro_internal::loro::DocAnalysis;
pub use loro_internal::obs::SubID;
pub use loro_internal::oplog::FrontiersNotIncluded;
pub use loro_internal::undo;
pub use loro_internal::version::{Frontiers, VersionVector};
pub use loro_internal::ApplyDiff;
pub use loro_internal::UndoManager as InnerUndoManager;
pub use loro_internal::{loro_value, to_value};
pub use loro_internal::{LoroError, LoroResult, LoroValue, ToJson};

#[cfg(feature = "counter")]
mod counter;
#[cfg(feature = "counter")]
pub use counter::LoroCounter;

/// `LoroDoc` is the entry for the whole document.
/// When it's dropped, all the associated [`Handler`]s will be invalidated.
#[derive(Debug)]
pub struct LoroDoc {
    doc: InnerLoroDoc,
    #[cfg(debug_assertions)]
    _temp: u8,
}

impl Default for LoroDoc {
    fn default() -> Self {
        Self::new()
    }
}

impl LoroDoc {
    #[inline(always)]
    fn _new(doc: InnerLoroDoc) -> Self {
        Self {
            doc,
            #[cfg(debug_assertions)]
            _temp: 0,
        }
    }

    /// Create a new `LoroDoc` instance.
    #[inline]
    pub fn new() -> Self {
        let doc = InnerLoroDoc::default();
        doc.start_auto_commit();

        LoroDoc::_new(doc)
    }

    /// Duplicate the document with a different PeerID
    ///
    /// The time complexity and space complexity of this operation are both O(n),
    #[inline]
    pub fn fork(&self) -> Self {
        let doc = self.doc.fork();
        LoroDoc::_new(doc)
    }

    /// Get the configurations of the document.
    #[inline]
    pub fn config(&self) -> &Configure {
        self.doc.config()
    }

    /// Get `Change` at the given id.
    ///
    /// `Change` is a grouped continuous operations that share the same id, timestamp, commit message.
    ///
    /// - The id of the `Change` is the id of its first op.
    /// - The second op's id is `{ peer: change.id.peer, counter: change.id.counter + 1 }`
    ///
    /// The same applies on `Lamport`:
    ///
    /// - The lamport of the `Change` is the lamport of its first op.
    /// - The second op's lamport is `change.lamport + 1`
    ///
    /// The length of the `Change` is how many operations it contains
    pub fn get_change(&self, id: ID) -> Option<ChangeMeta> {
        let change = self.doc.oplog().lock().unwrap().get_change_at(id)?;
        Some(ChangeMeta::from_change(&change))
    }

    /// Decodes the metadata for an imported blob from the provided bytes.
    #[inline]
    pub fn decode_import_blob_meta(bytes: &[u8]) -> LoroResult<ImportBlobMetadata> {
        InnerLoroDoc::decode_import_blob_meta(bytes)
    }

    /// Set whether to record the timestamp of each change. Default is `false`.
    ///
    /// If enabled, the Unix timestamp will be recorded for each change automatically.
    ///
    /// You can set each timestamp manually when committing a change.
    ///
    /// NOTE: Timestamps are forced to be in ascending order.
    /// If you commit a new change with a timestamp that is less than the existing one,
    /// the largest existing timestamp will be used instead.
    #[inline]
    pub fn set_record_timestamp(&self, record: bool) {
        self.doc.set_record_timestamp(record);
    }

    /// Set the interval of mergeable changes, in milliseconds.
    ///
    /// If two continuous local changes are within the interval, they will be merged into one change.
    /// The default value is 1000 seconds.
    #[inline]
    pub fn set_change_merge_interval(&self, interval: i64) {
        self.doc.set_change_merge_interval(interval);
    }

    /// Set the jitter of the tree position(Fractional Index).
    ///
    /// The jitter is used to avoid conflicts when multiple users are creating the node at the same position.
    /// value 0 is default, which means no jitter, any value larger than 0 will enable jitter.
    /// Generally speaking, jitter will affect the growth rate of document size.
    #[inline]
    pub fn set_fractional_index_jitter(&self, jitter: u8) {
        self.doc.set_fractional_index_jitter(jitter);
    }

    /// Set the rich text format configuration of the document.
    ///
    /// You need to config it if you use rich text `mark` method.
    /// Specifically, you need to config the `expand` property of each style.
    ///
    /// Expand is used to specify the behavior of expanding when new text is inserted at the
    /// beginning or end of the style.
    #[inline]
    pub fn config_text_style(&self, text_style: StyleConfigMap) {
        self.doc.config_text_style(text_style)
    }

    /// Attach the document state to the latest known version.
    ///
    /// > The document becomes detached during a `checkout` operation.
    /// > Being `detached` implies that the `DocState` is not synchronized with the latest version of the `OpLog`.
    /// > In a detached state, the document is not editable, and any `import` operations will be
    /// > recorded in the `OpLog` without being applied to the `DocState`.
    #[inline]
    pub fn attach(&self) {
        self.doc.attach()
    }

    /// Checkout the `DocState` to a specific version.
    ///
    /// > The document becomes detached during a `checkout` operation.
    /// > Being `detached` implies that the `DocState` is not synchronized with the latest version of the `OpLog`.
    /// > In a detached state, the document is not editable, and any `import` operations will be
    /// > recorded in the `OpLog` without being applied to the `DocState`.
    ///
    /// You should call `attach` to attach the `DocState` to the latest version of `OpLog`.
    #[inline]
    pub fn checkout(&self, frontiers: &Frontiers) -> LoroResult<()> {
        self.doc.checkout(frontiers)
    }

    /// Checkout the `DocState` to the latest version.
    ///
    /// > The document becomes detached during a `checkout` operation.
    /// > Being `detached` implies that the `DocState` is not synchronized with the latest version of the `OpLog`.
    /// > In a detached state, the document is not editable, and any `import` operations will be
    /// > recorded in the `OpLog` without being applied to the `DocState`.
    ///
    /// This has the same effect as `attach`.
    #[inline]
    pub fn checkout_to_latest(&self) {
        self.doc.checkout_to_latest()
    }

    /// Compare the frontiers with the current OpLog's version.
    ///
    /// If `other` contains any version that's not contained in the current OpLog, return [Ordering::Less].
    #[inline]
    pub fn cmp_with_frontiers(&self, other: &Frontiers) -> Ordering {
        self.doc.cmp_with_frontiers(other)
    }

    /// Compare two frontiers.
    ///
    /// If the frontiers are not included in the document, return [`FrontiersNotIncluded`].
    #[inline]
    pub fn cmp_frontiers(
        &self,
        a: &Frontiers,
        b: &Frontiers,
    ) -> Result<Option<Ordering>, FrontiersNotIncluded> {
        self.doc.cmp_frontiers(a, b)
    }

    /// Force the document enter the detached mode.
    ///
    /// In this mode, when you importing new updates, the [loro_internal::DocState] will not be changed.
    ///
    /// Learn more at https://loro.dev/docs/advanced/doc_state_and_oplog#attacheddetached-status
    #[inline]
    pub fn detach(&mut self) {
        self.doc.detach()
    }

    /// Import a batch of updates/snapshot.
    ///
    /// The data can be in arbitrary order. The import result will be the same.
<<<<<<< HEAD
    #[inline]
    pub fn import_batch(&mut self, bytes: &[Vec<u8>]) -> LoroResult<()> {
=======
    pub fn import_batch(&self, bytes: &[Vec<u8>]) -> LoroResult<()> {
>>>>>>> 227d1aad
        self.doc.import_batch(bytes)
    }

    /// Get a [LoroMovableList] by container id.
    ///
    /// If the provided id is string, it will be converted into a root container id with the name of the string.
    #[inline]
    pub fn get_movable_list<I: IntoContainerId>(&self, id: I) -> LoroMovableList {
        LoroMovableList {
            handler: self.doc.get_movable_list(id),
        }
    }

    /// Get a [LoroList] by container id.
    ///
    /// If the provided id is string, it will be converted into a root container id with the name of the string.
    #[inline]
    pub fn get_list<I: IntoContainerId>(&self, id: I) -> LoroList {
        LoroList {
            handler: self.doc.get_list(id),
        }
    }

    /// Get a [LoroMap] by container id.
    ///
    /// If the provided id is string, it will be converted into a root container id with the name of the string.
    #[inline]
    pub fn get_map<I: IntoContainerId>(&self, id: I) -> LoroMap {
        LoroMap {
            handler: self.doc.get_map(id),
        }
    }

    /// Get a [LoroText] by container id.
    ///
    /// If the provided id is string, it will be converted into a root container id with the name of the string.
    #[inline]
    pub fn get_text<I: IntoContainerId>(&self, id: I) -> LoroText {
        LoroText {
            handler: self.doc.get_text(id),
        }
    }

    /// Get a [LoroTree] by container id.
    ///
    /// If the provided id is string, it will be converted into a root container id with the name of the string.
    #[inline]
    pub fn get_tree<I: IntoContainerId>(&self, id: I) -> LoroTree {
        LoroTree {
            handler: self.doc.get_tree(id),
        }
    }

    #[cfg(feature = "counter")]
    /// Get a [LoroCounter] by container id.
    ///
    /// If the provided id is string, it will be converted into a root container id with the name of the string.
    #[inline]
    pub fn get_counter<I: IntoContainerId>(&self, id: I) -> LoroCounter {
        LoroCounter {
            handler: self.doc.get_counter(id),
        }
    }

    /// Commit the cumulative auto commit transaction.
    ///
    /// There is a transaction behind every operation.
    /// The events will be emitted after a transaction is committed. A transaction is committed when:
    ///
    /// - `doc.commit()` is called.
    /// - `doc.exportFrom(version)` is called.
    /// - `doc.import(data)` is called.
    /// - `doc.checkout(version)` is called.
    #[inline]
    pub fn commit(&self) {
        self.doc.commit_then_renew()
    }

    /// Commit the cumulative auto commit transaction with custom configure.
    ///
    /// There is a transaction behind every operation.
    /// It will automatically commit when users invoke export or import.
    /// The event will be sent after a transaction is committed
    #[inline]
    pub fn commit_with(&self, options: CommitOptions) {
        self.doc.commit_with(options)
    }

    /// Set commit message for the current uncommitted changes
    pub fn set_next_commit_message(&self, msg: &str) {
        self.doc.set_next_commit_message(msg)
    }

    /// Whether the document is in detached mode, where the [loro_internal::DocState] is not
    /// synchronized with the latest version of the [loro_internal::OpLog].
    #[inline]
    pub fn is_detached(&self) -> bool {
        self.doc.is_detached()
    }

    /// Import updates/snapshot exported by [`LoroDoc::export_snapshot`] or [`LoroDoc::export_from`].
    #[inline]
    pub fn import(&self, bytes: &[u8]) -> Result<(), LoroError> {
        self.doc.import_with(bytes, "".into())
    }

    /// Import updates/snapshot exported by [`LoroDoc::export_snapshot`] or [`LoroDoc::export_from`].
    ///
    /// It marks the import with a custom `origin` string. It can be used to track the import source
    /// in the generated events.
    #[inline]
    pub fn import_with(&self, bytes: &[u8], origin: &str) -> Result<(), LoroError> {
        self.doc.import_with(bytes, origin.into())
    }

    /// Import the json schema updates.
    ///
    /// only supports backward compatibility but not forward compatibility.
    #[inline]
    pub fn import_json_updates<T: TryInto<JsonSchema>>(&self, json: T) -> Result<(), LoroError> {
        self.doc.import_json_updates(json)
    }

    /// Export the current state with json-string format of the document.
    #[inline]
    pub fn export_json_updates(
        &self,
        start_vv: &VersionVector,
        end_vv: &VersionVector,
    ) -> JsonSchema {
        self.doc.export_json_updates(start_vv, end_vv)
    }

    /// Export all the ops not included in the given `VersionVector`
    #[inline]
    pub fn export_from(&self, vv: &VersionVector) -> Vec<u8> {
        self.doc.export_from(vv)
    }

    /// Export the current state and history of the document.
    #[inline]
    pub fn export_snapshot(&self) -> Vec<u8> {
        self.doc.export_snapshot()
    }

    /// Convert `Frontiers` into `VersionVector`
    #[inline]
    pub fn frontiers_to_vv(&self, frontiers: &Frontiers) -> Option<VersionVector> {
        self.doc.frontiers_to_vv(frontiers)
    }

    /// Convert `VersionVector` into `Frontiers`
    #[inline]
    pub fn vv_to_frontiers(&self, vv: &VersionVector) -> Frontiers {
        self.doc.vv_to_frontiers(vv)
    }

    /// Access the `OpLog`.
    ///
    /// NOTE: Please be ware that the API in `OpLog` is unstable
    #[inline]
    pub fn with_oplog<R>(&self, f: impl FnOnce(&OpLog) -> R) -> R {
        let oplog = self.doc.oplog().lock().unwrap();
        f(&oplog)
    }

    /// Access the `DocState`.
    ///
    /// NOTE: Please be ware that the API in `DocState` is unstable
    #[inline]
    pub fn with_state<R>(&self, f: impl FnOnce(&mut DocState) -> R) -> R {
        let mut state = self.doc.app_state().lock().unwrap();
        f(&mut state)
    }

    /// Get the `VersionVector` version of `OpLog`
    #[inline]
    pub fn oplog_vv(&self) -> VersionVector {
        self.doc.oplog_vv()
    }

    /// Get the `VersionVector` version of `OpLog`
    #[inline]
    pub fn state_vv(&self) -> VersionVector {
        self.doc.state_vv()
    }

    /// Get the total number of operations in the `OpLog`
    #[inline]
    pub fn len_ops(&self) -> usize {
        self.doc.len_ops()
    }

    /// Get the total number of changes in the `OpLog`
    #[inline]
    pub fn len_changes(&self) -> usize {
        self.doc.len_changes()
    }

    /// Get the current state of the document.
    #[inline]
    pub fn get_deep_value(&self) -> LoroValue {
        self.doc.get_deep_value()
    }

    /// Get the current state with container id of the doc
    pub fn get_deep_value_with_id(&self) -> LoroValue {
        self.doc
            .app_state()
            .lock()
            .unwrap()
            .get_deep_value_with_id()
    }

    /// Get the `Frontiers` version of `OpLog`
    #[inline]
    pub fn oplog_frontiers(&self) -> Frontiers {
        self.doc.oplog_frontiers()
    }

    /// Get the `Frontiers` version of `DocState`
    ///
    /// [Learn more about `Frontiers`]()
    #[inline]
    pub fn state_frontiers(&self) -> Frontiers {
        self.doc.state_frontiers()
    }

    /// Get the PeerID
    #[inline]
    pub fn peer_id(&self) -> PeerID {
        self.doc.peer_id()
    }

    /// Change the PeerID
    ///
    /// NOTE: You need ot make sure there is no chance two peer have the same PeerID.
    /// If it happens, the document will be corrupted.
    #[inline]
    pub fn set_peer_id(&self, peer: PeerID) -> LoroResult<()> {
        self.doc.set_peer_id(peer)
    }

    /// Subscribe the events of a container.
    ///
    /// The callback will be invoked after a transaction that change the container.
    /// Returns a subscription id that can be used to unsubscribe.
    ///
    /// The events will be emitted after a transaction is committed. A transaction is committed when:
    ///
    /// - `doc.commit()` is called.
    /// - `doc.exportFrom(version)` is called.
    /// - `doc.import(data)` is called.
    /// - `doc.checkout(version)` is called.
    ///
    /// # Example
    ///
    /// ```
    /// # use loro::LoroDoc;
    /// # use std::sync::{atomic::AtomicBool, Arc};
    /// # use loro::{event::DiffEvent, LoroResult, TextDelta};
    /// #
    /// let doc = LoroDoc::new();
    /// let text = doc.get_text("text");
    /// let ran = Arc::new(AtomicBool::new(false));
    /// let ran2 = ran.clone();
    /// doc.subscribe(
    ///     &text.id(),
    ///     Arc::new(move |event| {
    ///         assert!(event.triggered_by.is_local());
    ///         for event in event.events {
    ///             let delta = event.diff.as_text().unwrap();
    ///             let d = TextDelta::Insert {
    ///                 insert: "123".into(),
    ///                 attributes: Default::default(),
    ///             };
    ///             assert_eq!(delta, &vec![d]);
    ///             ran2.store(true, std::sync::atomic::Ordering::Relaxed);
    ///         }
    ///     }),
    /// );
    /// text.insert(0, "123").unwrap();
    /// doc.commit();
    /// assert!(ran.load(std::sync::atomic::Ordering::Relaxed));
    /// ```
    #[inline]
    pub fn subscribe(&self, container_id: &ContainerID, callback: Subscriber) -> SubID {
        self.doc.subscribe(
            container_id,
            Arc::new(move |e| {
                callback(DiffEvent::from(e));
            }),
        )
    }

    /// Subscribe all the events.
    ///
    /// The callback will be invoked when any part of the [loro_internal::DocState] is changed.
    /// Returns a subscription id that can be used to unsubscribe.
    ///
    /// The events will be emitted after a transaction is committed. A transaction is committed when:
    ///
    /// - `doc.commit()` is called.
    /// - `doc.exportFrom(version)` is called.
    /// - `doc.import(data)` is called.
    /// - `doc.checkout(version)` is called.
    #[inline]
    pub fn subscribe_root(&self, callback: Subscriber) -> SubID {
        // self.doc.subscribe_root(callback)
        self.doc.subscribe_root(Arc::new(move |e| {
            callback(DiffEvent::from(e));
        }))
    }

    /// Remove a subscription by subscription id.
    pub fn unsubscribe(&self, id: SubID) {
        self.doc.unsubscribe(id)
    }

    /// Estimate the size of the document states in memory.
    #[inline]
    pub fn log_estimate_size(&self) {
        self.doc.log_estimated_size();
    }

    /// Check the correctness of the document state by comparing it with the state
    /// calculated by applying all the history.
    #[inline]
    pub fn check_state_correctness_slow(&self) {
        self.doc.check_state_diff_calc_consistency_slow()
    }

    /// Get the handler by the path.
    #[inline]
    pub fn get_by_path(&self, path: &[Index]) -> Option<ValueOrContainer> {
        self.doc.get_by_path(path).map(ValueOrContainer::from)
    }

    /// Get the handler by the string path.
    #[inline]
    pub fn get_by_str_path(&self, path: &str) -> Option<ValueOrContainer> {
        self.doc.get_by_str_path(path).map(ValueOrContainer::from)
    }

    /// Get the absolute position of the given cursor.
    ///
    /// # Example
    ///
    /// ```
    /// # use loro::{LoroDoc, ToJson};
    /// let doc = LoroDoc::new();
    /// let text = &doc.get_text("text");
    /// text.insert(0, "01234").unwrap();
    /// let pos = text.get_cursor(5, Default::default()).unwrap();
    /// assert_eq!(doc.get_cursor_pos(&pos).unwrap().current.pos, 5);
    /// text.insert(0, "01234").unwrap();
    /// assert_eq!(doc.get_cursor_pos(&pos).unwrap().current.pos, 10);
    /// text.delete(0, 10).unwrap();
    /// assert_eq!(doc.get_cursor_pos(&pos).unwrap().current.pos, 0);
    /// text.insert(0, "01234").unwrap();
    /// assert_eq!(doc.get_cursor_pos(&pos).unwrap().current.pos, 5);
    /// ```
    #[inline]
    pub fn get_cursor_pos(
        &self,
        cursor: &Cursor,
    ) -> Result<PosQueryResult, CannotFindRelativePosition> {
        self.doc.query_pos(cursor)
    }

    /// Get the inner LoroDoc ref.
    #[inline]
    pub fn inner(&self) -> &InnerLoroDoc {
        &self.doc
    }

    /// Whether the history cache is built.
    #[inline]
    pub fn has_history_cache(&self) -> bool {
        self.doc.has_history_cache()
    }

    /// Free the history cache that is used for making checkout faster.
    ///
    /// If you use checkout that switching to an old/concurrent version, the history cache will be built.
    /// You can free it by calling this method.
    #[inline]
    pub fn free_history_cache(&self) {
        self.doc.free_history_cache()
    }

    /// Free the cached diff calculator that is used for checkout.
    #[inline]
    pub fn free_diff_calculator(&self) {
        self.doc.free_diff_calculator()
    }

    /// Encoded all ops and history cache to bytes and store them in the kv store.
    ///
    /// The parsed ops will be dropped
    #[inline]
    pub fn compact_change_store(&self) {
        self.doc.compact_change_store()
    }

    /// Export the fast snapshot of the document.
    pub fn export_fast_snapshot(&self) -> Vec<u8> {
        self.doc.export_fast_snapshot()
    }

    /// Analyze the container info of the doc
    ///
    /// This is used for development and debugging. It can be slow.
    pub fn analyze(&self) -> DocAnalysis {
        self.doc.analyze()
    }

    /// Get the path from the root to the container
    pub fn get_path_to_container(&self, id: &ContainerID) -> Option<Vec<(ContainerID, Index)>> {
        self.doc.get_path_to_container(id)
    }
}

/// It's used to prevent the user from implementing the trait directly.
#[allow(private_bounds)]
trait SealedTrait {}

/// The common trait for all the containers.
/// It's used internally, you can't implement it directly.
#[allow(private_bounds)]
pub trait ContainerTrait: SealedTrait {
    /// The handler of the container.
    type Handler: HandlerTrait;
    /// Convert the container to a [Container].
    fn to_container(&self) -> Container;
    /// Convert the container to a handler.
    fn to_handler(&self) -> Self::Handler;
    /// Convert the handler to a container.
    fn from_handler(handler: Self::Handler) -> Self;
    /// Try to convert the container to the handler.
    fn try_from_container(container: Container) -> Option<Self>
    where
        Self: Sized;
    /// Whether the container is attached to a document.
    fn is_attached(&self) -> bool;
    /// If a detached container is attached, this method will return its corresponding attached handler.
    fn get_attached(&self) -> Option<Self>
    where
        Self: Sized;
}

/// LoroList container. It's used to model array.
///
/// It can have sub containers.
///
/// ```
/// # use loro::{LoroDoc, ContainerType, ToJson};
/// # use serde_json::json;
/// let doc = LoroDoc::new();
/// let list = doc.get_list("list");
/// list.insert(0, 123).unwrap();
/// list.insert(1, "h").unwrap();
/// assert_eq!(
///     doc.get_deep_value().to_json_value(),
///     json!({
///         "list": [123, "h"]
///     })
/// );
/// ```
#[derive(Clone, Debug)]
pub struct LoroList {
    handler: InnerListHandler,
}

impl SealedTrait for LoroList {}
impl ContainerTrait for LoroList {
    type Handler = InnerListHandler;
    fn to_container(&self) -> Container {
        Container::List(self.clone())
    }

    fn to_handler(&self) -> Self::Handler {
        self.handler.clone()
    }

    fn from_handler(handler: Self::Handler) -> Self {
        Self { handler }
    }

    fn is_attached(&self) -> bool {
        self.handler.is_attached()
    }

    fn get_attached(&self) -> Option<Self> {
        self.handler.get_attached().map(Self::from_handler)
    }

    fn try_from_container(container: Container) -> Option<Self> {
        container.into_list().ok()
    }
}

impl LoroList {
    /// Create a new container that is detached from the document.
    ///
    /// The edits on a detached container will not be persisted.
    /// To attach the container to the document, please insert it into an attached container.
    pub fn new() -> Self {
        Self {
            handler: InnerListHandler::new_detached(),
        }
    }

    /// Whether the container is attached to a document
    ///
    /// The edits on a detached container will not be persisted.
    /// To attach the container to the document, please insert it into an attached container.
    pub fn is_attached(&self) -> bool {
        self.handler.is_attached()
    }

    /// Insert a value at the given position.
    pub fn insert(&self, pos: usize, v: impl Into<LoroValue>) -> LoroResult<()> {
        self.handler.insert(pos, v)
    }

    /// Delete values at the given position.
    #[inline]
    pub fn delete(&self, pos: usize, len: usize) -> LoroResult<()> {
        self.handler.delete(pos, len)
    }

    /// Get the value at the given position.
    #[inline]
    pub fn get(&self, index: usize) -> Option<Either<LoroValue, Container>> {
        match self.handler.get_(index) {
            Some(ValueOrHandler::Handler(c)) => Some(Either::Right(c.into())),
            Some(ValueOrHandler::Value(v)) => Some(Either::Left(v)),
            None => None,
        }
    }

    /// Get the deep value of the container.
    #[inline]
    pub fn get_deep_value(&self) -> LoroValue {
        self.handler.get_deep_value()
    }

    /// Get the shallow value of the container.
    ///
    /// This does not convert the state of sub-containers; instead, it represents them as [LoroValue::Container].
    #[inline]
    pub fn get_value(&self) -> LoroValue {
        self.handler.get_value()
    }

    /// Get the ID of the container.
    #[inline]
    pub fn id(&self) -> ContainerID {
        self.handler.id().clone()
    }

    /// Pop the last element of the list.
    #[inline]
    pub fn pop(&self) -> LoroResult<Option<LoroValue>> {
        self.handler.pop()
    }

    /// Push a value to the list.
    #[inline]
    pub fn push(&self, v: impl Into<LoroValue>) -> LoroResult<()> {
        self.handler.push(v.into())
    }

    /// Push a container to the list.
    #[inline]
    pub fn push_container<C: ContainerTrait>(&self, child: C) -> LoroResult<C> {
        let pos = self.handler.len();
        Ok(C::from_handler(
            self.handler.insert_container(pos, child.to_handler())?,
        ))
    }

    /// Iterate over the elements of the list.
    pub fn for_each<I>(&self, f: I)
    where
        I: FnMut((usize, ValueOrHandler)),
    {
        self.handler.for_each(f)
    }

    /// Get the length of the list.
    #[inline]
    pub fn len(&self) -> usize {
        self.handler.len()
    }

    /// Whether the list is empty.
    #[inline]
    pub fn is_empty(&self) -> bool {
        self.handler.is_empty()
    }

    /// Insert a container with the given type at the given index.
    ///
    /// # Example
    ///
    /// ```
    /// # use loro::{LoroDoc, ContainerType, LoroText, ToJson};
    /// # use serde_json::json;
    /// let doc = LoroDoc::new();
    /// let list = doc.get_list("m");
    /// let text = list.insert_container(0, LoroText::new()).unwrap();
    /// text.insert(0, "12");
    /// text.insert(0, "0");
    /// assert_eq!(doc.get_deep_value().to_json_value(), json!({"m": ["012"]}));
    /// ```
    #[inline]
    pub fn insert_container<C: ContainerTrait>(&self, pos: usize, child: C) -> LoroResult<C> {
        Ok(C::from_handler(
            self.handler.insert_container(pos, child.to_handler())?,
        ))
    }

    /// Get the cursor at the given position.
    ///
    /// Using "index" to denote cursor positions can be unstable, as positions may
    /// shift with document edits. To reliably represent a position or range within
    /// a document, it is more effective to leverage the unique ID of each item/character
    /// in a List CRDT or Text CRDT.
    ///
    /// Loro optimizes State metadata by not storing the IDs of deleted elements. This
    /// approach complicates tracking cursors since they rely on these IDs. The solution
    /// recalculates position by replaying relevant history to update stable positions
    /// accurately. To minimize the performance impact of history replay, the system
    /// updates cursor info to reference only the IDs of currently present elements,
    /// thereby reducing the need for replay.
    ///
    /// # Example
    ///
    /// ```
    /// use loro::LoroDoc;
    /// use loro_internal::cursor::Side;
    ///
    /// let doc = LoroDoc::new();
    /// let list = doc.get_list("list");
    /// list.insert(0, 0).unwrap();
    /// let cursor = list.get_cursor(0, Side::Middle).unwrap();
    /// assert_eq!(doc.get_cursor_pos(&cursor).unwrap().current.pos, 0);
    /// list.insert(0, 0).unwrap();
    /// assert_eq!(doc.get_cursor_pos(&cursor).unwrap().current.pos, 1);
    /// list.insert(0, 0).unwrap();
    /// list.insert(0, 0).unwrap();
    /// assert_eq!(doc.get_cursor_pos(&cursor).unwrap().current.pos, 3);
    /// list.insert(4, 0).unwrap();
    /// assert_eq!(doc.get_cursor_pos(&cursor).unwrap().current.pos, 3);
    /// ```
    pub fn get_cursor(&self, pos: usize, side: Side) -> Option<Cursor> {
        self.handler.get_cursor(pos, side)
    }
}

impl Default for LoroList {
    fn default() -> Self {
        Self::new()
    }
}

/// LoroMap container.
///
/// It's LWW(Last-Write-Win) Map. It can support Multi-Value Map in the future.
///
/// # Example
/// ```
/// # use loro::{LoroDoc, ToJson, ExpandType, LoroText, LoroValue};
/// # use serde_json::json;
/// let doc = LoroDoc::new();
/// let map = doc.get_map("map");
/// map.insert("key", "value").unwrap();
/// map.insert("true", true).unwrap();
/// map.insert("null", LoroValue::Null).unwrap();
/// map.insert("deleted", LoroValue::Null).unwrap();
/// map.delete("deleted").unwrap();
/// let text = map
///    .insert_container("text", LoroText::new()).unwrap();
/// text.insert(0, "Hello world!").unwrap();
/// assert_eq!(
///     doc.get_deep_value().to_json_value(),
///     json!({
///        "map": {
///            "key": "value",
///            "true": true,
///            "null": null,
///            "text": "Hello world!"
///        }
///    })
/// );
/// ```
#[derive(Clone, Debug)]
pub struct LoroMap {
    handler: InnerMapHandler,
}

impl SealedTrait for LoroMap {}
impl ContainerTrait for LoroMap {
    type Handler = InnerMapHandler;

    fn to_container(&self) -> Container {
        Container::Map(self.clone())
    }

    fn to_handler(&self) -> Self::Handler {
        self.handler.clone()
    }

    fn from_handler(handler: Self::Handler) -> Self {
        Self { handler }
    }

    fn is_attached(&self) -> bool {
        self.handler.is_attached()
    }

    fn get_attached(&self) -> Option<Self> {
        self.handler.get_attached().map(Self::from_handler)
    }

    fn try_from_container(container: Container) -> Option<Self> {
        container.into_map().ok()
    }
}

impl LoroMap {
    /// Create a new container that is detached from the document.
    ///
    /// The edits on a detached container will not be persisted.
    /// To attach the container to the document, please insert it into an attached container.
    pub fn new() -> Self {
        Self {
            handler: InnerMapHandler::new_detached(),
        }
    }

    /// Whether the container is attached to a document.
    pub fn is_attached(&self) -> bool {
        self.handler.is_attached()
    }

    /// Delete a key-value pair from the map.
    pub fn delete(&self, key: &str) -> LoroResult<()> {
        self.handler.delete(key)
    }

    /// Iterate over the key-value pairs of the map.
    pub fn for_each<I>(&self, f: I)
    where
        I: FnMut(&str, ValueOrHandler),
    {
        self.handler.for_each(f)
    }

    /// Insert a key-value pair into the map.
    pub fn insert(&self, key: &str, value: impl Into<LoroValue>) -> LoroResult<()> {
        self.handler.insert(key, value)
    }

    /// Get the length of the map.
    pub fn len(&self) -> usize {
        self.handler.len()
    }

    /// Get the ID of the map.
    pub fn id(&self) -> ContainerID {
        self.handler.id().clone()
    }

    /// Whether the map is empty.
    pub fn is_empty(&self) -> bool {
        self.handler.is_empty()
    }

    /// Get the value of the map with the given key.
    pub fn get(&self, key: &str) -> Option<Either<LoroValue, Container>> {
        match self.handler.get_(key) {
            None => None,
            Some(ValueOrHandler::Handler(c)) => Some(Either::Right(c.into())),
            Some(ValueOrHandler::Value(v)) => Some(Either::Left(v)),
        }
    }

    /// Insert a container with the given type at the given key.
    ///
    /// # Example
    ///
    /// ```
    /// # use loro::{LoroDoc, LoroText, ContainerType, ToJson};
    /// # use serde_json::json;
    /// let doc = LoroDoc::new();
    /// let map = doc.get_map("m");
    /// let text = map.insert_container("t", LoroText::new()).unwrap();
    /// text.insert(0, "12");
    /// text.insert(0, "0");
    /// assert_eq!(doc.get_deep_value().to_json_value(), json!({"m": {"t": "012"}}));
    /// ```
    pub fn insert_container<C: ContainerTrait>(&self, key: &str, child: C) -> LoroResult<C> {
        Ok(C::from_handler(
            self.handler.insert_container(key, child.to_handler())?,
        ))
    }

    /// Get the shallow value of the map.
    ///
    /// It will not convert the state of sub-containers, but represent them as [LoroValue::Container].
    pub fn get_value(&self) -> LoroValue {
        self.handler.get_value()
    }

    /// Get the deep value of the map.
    ///
    /// It will convert the state of sub-containers into a nested JSON value.
    pub fn get_deep_value(&self) -> LoroValue {
        self.handler.get_deep_value()
    }

    /// Get or create a container with the given key.
    pub fn get_or_create_container<C: ContainerTrait>(&self, key: &str, child: C) -> LoroResult<C> {
        Ok(C::from_handler(
            self.handler
                .get_or_create_container(key, child.to_handler())?,
        ))
    }
}

impl Default for LoroMap {
    fn default() -> Self {
        Self::new()
    }
}

/// LoroText container. It's used to model plaintext/richtext.
#[derive(Clone, Debug)]
pub struct LoroText {
    handler: InnerTextHandler,
}

impl SealedTrait for LoroText {}
impl ContainerTrait for LoroText {
    type Handler = InnerTextHandler;

    fn to_container(&self) -> Container {
        Container::Text(self.clone())
    }

    fn to_handler(&self) -> Self::Handler {
        self.handler.clone()
    }

    fn from_handler(handler: Self::Handler) -> Self {
        Self { handler }
    }

    fn is_attached(&self) -> bool {
        self.handler.is_attached()
    }

    fn get_attached(&self) -> Option<Self> {
        self.handler.get_attached().map(Self::from_handler)
    }

    fn try_from_container(container: Container) -> Option<Self> {
        container.into_text().ok()
    }
}

impl LoroText {
    /// Create a new container that is detached from the document.
    ///
    /// The edits on a detached container will not be persisted.
    /// To attach the container to the document, please insert it into an attached container.
    pub fn new() -> Self {
        Self {
            handler: InnerTextHandler::new_detached(),
        }
    }

    /// Whether the container is attached to a document
    ///
    /// The edits on a detached container will not be persisted.
    /// To attach the container to the document, please insert it into an attached container.
    pub fn is_attached(&self) -> bool {
        self.handler.is_attached()
    }

    /// Get the [ContainerID]  of the text container.
    pub fn id(&self) -> ContainerID {
        self.handler.id().clone()
    }

    /// Iterate each span(internal storage unit) of the text.
    ///
    /// The callback function will be called for each character in the text.
    /// If the callback returns `false`, the iteration will stop.
    pub fn iter(&self, callback: impl FnMut(&str) -> bool) {
        self.handler.iter(callback);
    }

    /// Insert a string at the given unicode position.
    pub fn insert(&self, pos: usize, s: &str) -> LoroResult<()> {
        self.handler.insert(pos, s)
    }

    /// Insert a string at the given utf-8 position.
    pub fn insert_utf8(&self, pos: usize, s: &str) -> LoroResult<()> {
        self.handler.insert_utf8(pos, s)
    }

    /// Delete a range of text at the given unicode position with unicode length.
    pub fn delete(&self, pos: usize, len: usize) -> LoroResult<()> {
        self.handler.delete(pos, len)
    }

    /// Delete a range of text at the given utf-8 position with utf-8 length.
    pub fn delete_utf8(&self, pos: usize, len: usize) -> LoroResult<()> {
        self.handler.delete_utf8(pos, len)
    }

    /// Get a string slice at the given Unicode range
    pub fn slice(&self, start_index: usize, end_index: usize) -> LoroResult<String> {
        self.handler.slice(start_index, end_index)
    }

    /// Get the characters at given unicode position.
    pub fn char_at(&self, pos: usize) -> LoroResult<char> {
        self.handler.char_at(pos)
    }

    /// Delete specified character and insert string at the same position at given unicode position.
    pub fn splice(&self, pos: usize, len: usize, s: &str) -> LoroResult<String> {
        self.handler.splice(pos, len, s)
    }

    /// Whether the text container is empty.
    pub fn is_empty(&self) -> bool {
        self.handler.is_empty()
    }

    /// Get the length of the text container in UTF-8.
    pub fn len_utf8(&self) -> usize {
        self.handler.len_utf8()
    }

    /// Get the length of the text container in Unicode.
    pub fn len_unicode(&self) -> usize {
        self.handler.len_unicode()
    }

    /// Get the length of the text container in UTF-16.
    pub fn len_utf16(&self) -> usize {
        self.handler.len_utf16()
    }

    /// Update the current text based on the provided text.
    pub fn update(&self, text: &str) -> () {
        self.handler.update(text);
    }

    /// Apply a [delta](https://quilljs.com/docs/delta/) to the text container.
    pub fn apply_delta(&self, delta: &[TextDelta]) -> LoroResult<()> {
        self.handler.apply_delta(delta)
    }

    /// Mark a range of text with a key-value pair.
    ///
    /// You can use it to create a highlight, make a range of text bold, or add a link to a range of text.
    ///
    /// You can specify the `expand` option to set the behavior when inserting text at the boundary of the range.
    ///
    /// - `after`(default): when inserting text right after the given range, the mark will be expanded to include the inserted text
    /// - `before`: when inserting text right before the given range, the mark will be expanded to include the inserted text
    /// - `none`: the mark will not be expanded to include the inserted text at the boundaries
    /// - `both`: when inserting text either right before or right after the given range, the mark will be expanded to include the inserted text
    ///
    /// *You should make sure that a key is always associated with the same expand type.*
    ///
    /// Note: this is not suitable for unmergeable annotations like comments.
    pub fn mark(
        &self,
        range: Range<usize>,
        key: &str,
        value: impl Into<LoroValue>,
    ) -> LoroResult<()> {
        self.handler.mark(range.start, range.end, key, value.into())
    }

    /// Unmark a range of text with a key and a value.
    ///
    /// You can use it to remove highlights, bolds or links
    ///
    /// You can specify the `expand` option to set the behavior when inserting text at the boundary of the range.
    ///
    /// **Note: You should specify the same expand type as when you mark the text.**
    ///
    /// - `after`(default): when inserting text right after the given range, the mark will be expanded to include the inserted text
    /// - `before`: when inserting text right before the given range, the mark will be expanded to include the inserted text
    /// - `none`: the mark will not be expanded to include the inserted text at the boundaries
    /// - `both`: when inserting text either right before or right after the given range, the mark will be expanded to include the inserted text
    ///
    /// *You should make sure that a key is always associated with the same expand type.*
    ///
    /// Note: you cannot delete unmergeable annotations like comments by this method.
    pub fn unmark(&self, range: Range<usize>, key: &str) -> LoroResult<()> {
        self.handler.unmark(range.start, range.end, key)
    }

    /// Get the text in [Delta](https://quilljs.com/docs/delta/) format.
    ///
    /// # Example
    /// ```
    /// # use loro::{LoroDoc, ToJson, ExpandType};
    /// # use serde_json::json;
    ///
    /// let doc = LoroDoc::new();
    /// let text = doc.get_text("text");
    /// text.insert(0, "Hello world!").unwrap();
    /// text.mark(0..5, "bold", true).unwrap();
    /// assert_eq!(
    ///     text.to_delta().to_json_value(),
    ///     json!([
    ///         { "insert": "Hello", "attributes": {"bold": true} },
    ///         { "insert": " world!" },
    ///     ])
    /// );
    /// text.unmark(3..5, "bold").unwrap();
    /// assert_eq!(
    ///     text.to_delta().to_json_value(),
    ///     json!([
    ///         { "insert": "Hel", "attributes": {"bold": true} },
    ///         { "insert": "lo world!" },
    ///    ])
    /// );
    /// ```
    pub fn to_delta(&self) -> LoroValue {
        self.handler.get_richtext_value()
    }

    /// Get the text content of the text container.
    #[allow(clippy::inherent_to_string)]
    pub fn to_string(&self) -> String {
        self.handler.to_string()
    }

    /// Get the cursor at the given position.
    ///
    /// Using "index" to denote cursor positions can be unstable, as positions may
    /// shift with document edits. To reliably represent a position or range within
    /// a document, it is more effective to leverage the unique ID of each item/character
    /// in a List CRDT or Text CRDT.
    ///
    /// Loro optimizes State metadata by not storing the IDs of deleted elements. This
    /// approach complicates tracking cursors since they rely on these IDs. The solution
    /// recalculates position by replaying relevant history to update stable positions
    /// accurately. To minimize the performance impact of history replay, the system
    /// updates cursor info to reference only the IDs of currently present elements,
    /// thereby reducing the need for replay.
    ///
    /// # Example
    ///
    /// ```
    /// # use loro::{LoroDoc, ToJson};
    /// let doc = LoroDoc::new();
    /// let text = &doc.get_text("text");
    /// text.insert(0, "01234").unwrap();
    /// let pos = text.get_cursor(5, Default::default()).unwrap();
    /// assert_eq!(doc.get_cursor_pos(&pos).unwrap().current.pos, 5);
    /// text.insert(0, "01234").unwrap();
    /// assert_eq!(doc.get_cursor_pos(&pos).unwrap().current.pos, 10);
    /// text.delete(0, 10).unwrap();
    /// assert_eq!(doc.get_cursor_pos(&pos).unwrap().current.pos, 0);
    /// text.insert(0, "01234").unwrap();
    /// assert_eq!(doc.get_cursor_pos(&pos).unwrap().current.pos, 5);
    /// ```
    pub fn get_cursor(&self, pos: usize, side: Side) -> Option<Cursor> {
        self.handler.get_cursor(pos, side)
    }
}

impl Default for LoroText {
    fn default() -> Self {
        Self::new()
    }
}

/// LoroTree container. It's used to model movable trees.
///
/// You may use it to model directories, outline or other movable hierarchical data.
///
/// Learn more at https://loro.dev/docs/tutorial/tree
#[derive(Clone, Debug)]
pub struct LoroTree {
    handler: InnerTreeHandler,
}

impl SealedTrait for LoroTree {}
impl ContainerTrait for LoroTree {
    type Handler = InnerTreeHandler;

    fn to_container(&self) -> Container {
        Container::Tree(self.clone())
    }

    fn to_handler(&self) -> Self::Handler {
        self.handler.clone()
    }

    fn from_handler(handler: Self::Handler) -> Self {
        Self { handler }
    }

    fn is_attached(&self) -> bool {
        self.handler.is_attached()
    }

    fn get_attached(&self) -> Option<Self> {
        self.handler.get_attached().map(Self::from_handler)
    }

    fn try_from_container(container: Container) -> Option<Self> {
        container.into_tree().ok()
    }
}

impl LoroTree {
    /// Create a new container that is detached from the document.
    ///
    /// The edits on a detached container will not be persisted.
    /// To attach the container to the document, please insert it into an attached container.
    pub fn new() -> Self {
        Self {
            handler: InnerTreeHandler::new_detached(),
        }
    }

    /// Whether the container is attached to a document
    ///
    /// The edits on a detached container will not be persisted.
    /// To attach the container to the document, please insert it into an attached container.
    pub fn is_attached(&self) -> bool {
        self.handler.is_attached()
    }

    /// Create a new tree node and return the [`TreeID`].
    ///
    /// If the `parent` is `None`, the created node is the root of a tree.
    /// Otherwise, the created node is a child of the parent tree node.
    ///
    /// # Example
    ///
    /// ```rust
    /// use loro::LoroDoc;
    ///
    /// let doc = LoroDoc::new();
    /// let tree = doc.get_tree("tree");
    /// // create a root
    /// let root = tree.create(None).unwrap();
    /// // create a new child
    /// let child = tree.create(root).unwrap();
    /// ```
    pub fn create<T: Into<Option<TreeID>>>(&self, parent: T) -> LoroResult<TreeID> {
        let parent = parent.into();
        let index = self.children_num(parent).unwrap_or(0);
        self.handler.create_at(parent, index)
    }

    /// Get the root nodes of the forest.
    pub fn roots(&self) -> Vec<TreeID> {
        self.handler.roots()
    }

    /// Create a new tree node at the given index and return the [`TreeID`].
    ///
    /// If the `parent` is `None`, the created node is the root of a tree.
    /// If the `index` is greater than the number of children of the parent, error will be returned.
    ///
    /// # Example
    ///
    /// ```rust
    /// use loro::LoroDoc;
    ///
    /// let doc = LoroDoc::new();
    /// let tree = doc.get_tree("tree");
    /// // create a root
    /// let root = tree.create(None).unwrap();
    /// // create a new child at index 0
    /// let child = tree.create_at(root, 0).unwrap();
    /// ```
    pub fn create_at<T: Into<Option<TreeID>>>(
        &self,
        parent: T,
        index: usize,
    ) -> LoroResult<TreeID> {
        self.handler.create_at(parent, index)
    }

    /// Move the `target` node to be a child of the `parent` node.
    ///
    /// If the `parent` is `None`, the `target` node will be a root.
    ///
    /// # Example
    ///
    /// ```rust
    /// use loro::LoroDoc;
    ///
    /// let doc = LoroDoc::new();
    /// let tree = doc.get_tree("tree");
    /// let root = tree.create(None).unwrap();
    /// let root2 = tree.create(None).unwrap();
    /// // move `root2` to be a child of `root`.
    /// tree.mov(root2, root).unwrap();
    /// ```
    pub fn mov<T: Into<Option<TreeID>>>(&self, target: TreeID, parent: T) -> LoroResult<()> {
        let parent = parent.into();
        let index = self.children_num(parent).unwrap_or(0);
        self.handler.move_to(target, parent, index)
    }

    /// Move the `target` node to be a child of the `parent` node at the given index.
    /// If the `parent` is `None`, the `target` node will be a root.
    ///
    /// # Example
    ///
    /// ```rust
    /// use loro::LoroDoc;
    ///
    /// let doc = LoroDoc::new();
    /// let tree = doc.get_tree("tree");
    /// let root = tree.create(None).unwrap();
    /// let root2 = tree.create(None).unwrap();
    /// // move `root2` to be a child of `root` at index 0.
    /// tree.mov_to(root2, root, 0).unwrap();
    /// ```
    pub fn mov_to<T: Into<Option<TreeID>>>(
        &self,
        target: TreeID,
        parent: T,
        to: usize,
    ) -> LoroResult<()> {
        let parent = parent.into();
        self.handler.move_to(target, parent, to)
    }

    /// Move the `target` node to be a child after the `after` node with the same parent.
    ///
    /// # Example
    ///
    /// ```rust
    /// use loro::LoroDoc;
    ///
    /// let doc = LoroDoc::new();
    /// let tree = doc.get_tree("tree");
    /// let root = tree.create(None).unwrap();
    /// let root2 = tree.create(None).unwrap();
    /// // move `root` to be a child after `root2`.
    /// tree.mov_after(root, root2).unwrap();
    /// ```
    pub fn mov_after(&self, target: TreeID, after: TreeID) -> LoroResult<()> {
        self.handler.mov_after(target, after)
    }

    /// Move the `target` node to be a child before the `before` node with the same parent.
    ///
    /// # Example
    ///
    /// ```rust
    /// use loro::LoroDoc;
    ///
    /// let doc = LoroDoc::new();
    /// let tree = doc.get_tree("tree");
    /// let root = tree.create(None).unwrap();
    /// let root2 = tree.create(None).unwrap();
    /// // move `root` to be a child before `root2`.
    /// tree.mov_before(root, root2).unwrap();
    /// ```
    pub fn mov_before(&self, target: TreeID, before: TreeID) -> LoroResult<()> {
        self.handler.mov_before(target, before)
    }

    /// Delete a tree node.
    ///
    /// Note: If the deleted node has children, the children do not appear in the state
    /// rather than actually being deleted.
    ///
    /// # Example
    ///
    /// ```rust
    /// use loro::LoroDoc;
    ///
    /// let doc = LoroDoc::new();
    /// let tree = doc.get_tree("tree");
    /// let root = tree.create(None).unwrap();
    /// tree.delete(root).unwrap();
    /// ```
    pub fn delete(&self, target: TreeID) -> LoroResult<()> {
        self.handler.delete(target)
    }

    /// Get the associated metadata map handler of a tree node.
    ///
    /// # Example
    /// ```rust
    /// use loro::LoroDoc;
    ///
    /// let doc = LoroDoc::new();
    /// let tree = doc.get_tree("tree");
    /// let root = tree.create(None).unwrap();
    /// let root_meta = tree.get_meta(root).unwrap();
    /// root_meta.insert("color", "red");
    /// ```
    pub fn get_meta(&self, target: TreeID) -> LoroResult<LoroMap> {
        self.handler
            .get_meta(target)
            .map(|h| LoroMap { handler: h })
    }

    /// Return the parent of target node.
    ///
    /// - If the target node does not exist, return `None`.
    /// - If the target node is a root node, return `Some(None)`.
    pub fn parent(&self, target: TreeID) -> Option<Option<TreeID>> {
        self.handler.get_node_parent(&target)
    }

    /// Return whether target node exists.
    pub fn contains(&self, target: TreeID) -> bool {
        self.handler.contains(target)
    }

    /// Return all nodes
    pub fn nodes(&self) -> Vec<TreeID> {
        self.handler.nodes()
    }

    /// Return all children of the target node.
    ///
    /// If the parent node does not exist, return `None`.
    pub fn children(&self, parent: Option<TreeID>) -> Option<Vec<TreeID>> {
        self.handler.children(parent)
    }

    /// Return the number of children of the target node.
    pub fn children_num(&self, parent: Option<TreeID>) -> Option<usize> {
        self.handler.children_num(parent)
    }

    /// Return container id of the tree.
    pub fn id(&self) -> ContainerID {
        self.handler.id()
    }

    /// Return the fractional index of the target node with hex format.
    pub fn fractional_index(&self, target: TreeID) -> Option<String> {
        self.handler
            .get_position_by_tree_id(&target)
            .map(|x| x.to_string())
    }

    /// Return the flat array of the forest.
    ///
    /// Note: the metadata will be not resolved. So if you don't only care about hierarchy
    /// but also the metadata, you should use [TreeHandler::get_value_with_meta()].
    pub fn get_value(&self) -> LoroValue {
        self.handler.get_value()
    }

    /// Return the flat array of the forest, each node is with metadata.
    pub fn get_value_with_meta(&self) -> LoroValue {
        self.handler.get_deep_value()
    }

    // This method is used for testing only.
    #[doc(hidden)]
    #[allow(non_snake_case)]
    pub fn __internal__next_tree_id(&self) -> TreeID {
        self.handler.__internal__next_tree_id()
    }
}

impl Default for LoroTree {
    fn default() -> Self {
        Self::new()
    }
}

/// [LoroMovableList container](https://loro.dev/docs/tutorial/list)
///
/// It is used to model movable ordered lists.
///
/// Using a combination of insert and delete operations, one can simulate set and move
/// operations on a List. However, this approach fails in concurrent editing scenarios.
/// For example, if the same element is set or moved concurrently, the simulation would
/// result in the deletion of the original element and the insertion of two new elements,
/// which does not meet expectations.
#[derive(Clone, Debug)]
pub struct LoroMovableList {
    handler: InnerMovableListHandler,
}

impl SealedTrait for LoroMovableList {}
impl ContainerTrait for LoroMovableList {
    type Handler = InnerMovableListHandler;

    fn to_container(&self) -> Container {
        Container::MovableList(self.clone())
    }

    fn to_handler(&self) -> Self::Handler {
        self.handler.clone()
    }

    fn from_handler(handler: Self::Handler) -> Self {
        Self { handler }
    }

    fn try_from_container(container: Container) -> Option<Self>
    where
        Self: Sized,
    {
        match container {
            Container::MovableList(x) => Some(x),
            _ => None,
        }
    }

    fn is_attached(&self) -> bool {
        self.handler.is_attached()
    }

    fn get_attached(&self) -> Option<Self>
    where
        Self: Sized,
    {
        self.handler.get_attached().map(Self::from_handler)
    }
}

impl LoroMovableList {
    /// Create a new container that is detached from the document.
    ///
    /// The edits on a detached container will not be persisted.
    /// To attach the container to the document, please insert it into an attached container.
    pub fn new() -> LoroMovableList {
        Self {
            handler: InnerMovableListHandler::new_detached(),
        }
    }

    /// Get the container id.
    pub fn id(&self) -> ContainerID {
        self.handler.id().clone()
    }

    /// Insert a value at the given position.
    pub fn insert(&self, pos: usize, v: impl Into<LoroValue>) -> LoroResult<()> {
        self.handler.insert(pos, v)
    }

    /// Delete the value at the given position.
    pub fn delete(&self, pos: usize, len: usize) -> LoroResult<()> {
        self.handler.delete(pos, len)
    }

    /// Get the value at the given position.
    pub fn get(&self, index: usize) -> Option<Either<LoroValue, Container>> {
        match self.handler.get_(index) {
            Some(ValueOrHandler::Handler(c)) => Some(Either::Right(c.into())),
            Some(ValueOrHandler::Value(v)) => Some(Either::Left(v)),
            None => None,
        }
    }

    /// Get the length of the list.
    pub fn len(&self) -> usize {
        self.handler.len()
    }

    /// Whether the list is empty.
    #[must_use]
    pub fn is_empty(&self) -> bool {
        self.len() == 0
    }

    /// Get the shallow value of the list.
    ///
    /// It will not convert the state of sub-containers, but represent them as [LoroValue::Container].
    pub fn get_value(&self) -> LoroValue {
        self.handler.get_value()
    }

    /// Get the deep value of the list.
    ///
    /// It will convert the state of sub-containers into a nested JSON value.
    pub fn get_deep_value(&self) -> LoroValue {
        self.handler.get_deep_value()
    }

    /// Pop the last element of the list.
    pub fn pop(&self) -> LoroResult<Option<Either<LoroValue, Container>>> {
        Ok(match self.handler.pop_()? {
            Some(ValueOrHandler::Handler(c)) => Some(Either::Right(c.into())),
            Some(ValueOrHandler::Value(v)) => Some(Either::Left(v)),
            None => None,
        })
    }

    /// Push a value to the end of the list.
    pub fn push(&self, v: impl Into<LoroValue>) -> LoroResult<()> {
        self.handler.push(v.into())
    }

    /// Push a container to the end of the list.
    pub fn push_container<C: ContainerTrait>(&self, child: C) -> LoroResult<C> {
        let pos = self.handler.len();
        Ok(C::from_handler(
            self.handler.insert_container(pos, child.to_handler())?,
        ))
    }

    /// Set the value at the given position.
    pub fn set(&self, pos: usize, value: impl Into<LoroValue>) -> LoroResult<()> {
        self.handler.set(pos, value.into())
    }

    /// Move the value at the given position to the given position.
    pub fn mov(&self, from: usize, to: usize) -> LoroResult<()> {
        self.handler.mov(from, to)
    }

    /// Insert a container at the given position.
    pub fn insert_container<C: ContainerTrait>(&self, pos: usize, child: C) -> LoroResult<C> {
        Ok(C::from_handler(
            self.handler.insert_container(pos, child.to_handler())?,
        ))
    }

    /// Set the container at the given position.
    pub fn set_container<C: ContainerTrait>(&self, pos: usize, child: C) -> LoroResult<C> {
        Ok(C::from_handler(
            self.handler.set_container(pos, child.to_handler())?,
        ))
    }

    /// Log the internal state of the list.
    pub fn log_internal_state(&self) {
        info!(
            "movable_list internal state: {}",
            self.handler.log_internal_state()
        )
    }

    /// Get the cursor at the given position.
    ///
    /// Using "index" to denote cursor positions can be unstable, as positions may
    /// shift with document edits. To reliably represent a position or range within
    /// a document, it is more effective to leverage the unique ID of each item/character
    /// in a List CRDT or Text CRDT.
    ///
    /// Loro optimizes State metadata by not storing the IDs of deleted elements. This
    /// approach complicates tracking cursors since they rely on these IDs. The solution
    /// recalculates position by replaying relevant history to update stable positions
    /// accurately. To minimize the performance impact of history replay, the system
    /// updates cursor info to reference only the IDs of currently present elements,
    /// thereby reducing the need for replay.
    ///
    /// # Example
    ///
    /// ```
    /// use loro::LoroDoc;
    /// use loro_internal::cursor::Side;
    ///
    /// let doc = LoroDoc::new();
    /// let list = doc.get_movable_list("list");
    /// list.insert(0, 0).unwrap();
    /// let cursor = list.get_cursor(0, Side::Middle).unwrap();
    /// assert_eq!(doc.get_cursor_pos(&cursor).unwrap().current.pos, 0);
    /// list.insert(0, 0).unwrap();
    /// assert_eq!(doc.get_cursor_pos(&cursor).unwrap().current.pos, 1);
    /// list.insert(0, 0).unwrap();
    /// list.insert(0, 0).unwrap();
    /// assert_eq!(doc.get_cursor_pos(&cursor).unwrap().current.pos, 3);
    /// list.insert(4, 0).unwrap();
    /// assert_eq!(doc.get_cursor_pos(&cursor).unwrap().current.pos, 3);
    /// ```
    pub fn get_cursor(&self, pos: usize, side: Side) -> Option<Cursor> {
        self.handler.get_cursor(pos, side)
    }
}

impl Default for LoroMovableList {
    fn default() -> Self {
        Self::new()
    }
}

/// Unknown container.
#[derive(Clone, Debug)]
pub struct LoroUnknown {
    handler: InnerUnknownHandler,
}

impl SealedTrait for LoroUnknown {}
impl ContainerTrait for LoroUnknown {
    type Handler = InnerUnknownHandler;

    fn to_container(&self) -> Container {
        Container::Unknown(self.clone())
    }

    fn to_handler(&self) -> Self::Handler {
        self.handler.clone()
    }

    fn from_handler(handler: Self::Handler) -> Self {
        Self { handler }
    }

    fn try_from_container(container: Container) -> Option<Self>
    where
        Self: Sized,
    {
        match container {
            Container::Unknown(x) => Some(x),
            _ => None,
        }
    }

    fn is_attached(&self) -> bool {
        self.handler.is_attached()
    }

    fn get_attached(&self) -> Option<Self>
    where
        Self: Sized,
    {
        self.handler.get_attached().map(Self::from_handler)
    }
}

use enum_as_inner::EnumAsInner;

/// All the CRDT containers supported by loro.
#[derive(Clone, Debug, EnumAsInner)]
pub enum Container {
    /// [LoroList container](https://loro.dev/docs/tutorial/list)
    List(LoroList),
    /// [LoroMap container](https://loro.dev/docs/tutorial/map)
    Map(LoroMap),
    /// [LoroText container](https://loro.dev/docs/tutorial/text)
    Text(LoroText),
    /// [LoroTree container]
    Tree(LoroTree),
    /// [LoroMovableList container](https://loro.dev/docs/tutorial/list)
    MovableList(LoroMovableList),
    #[cfg(feature = "counter")]
    /// [LoroCounter container]
    Counter(counter::LoroCounter),
    /// Unknown container
    Unknown(LoroUnknown),
}

impl SealedTrait for Container {}
impl ContainerTrait for Container {
    type Handler = loro_internal::handler::Handler;

    fn to_container(&self) -> Container {
        self.clone()
    }

    fn to_handler(&self) -> Self::Handler {
        match self {
            Container::List(x) => Self::Handler::List(x.to_handler()),
            Container::Map(x) => Self::Handler::Map(x.to_handler()),
            Container::Text(x) => Self::Handler::Text(x.to_handler()),
            Container::Tree(x) => Self::Handler::Tree(x.to_handler()),
            Container::MovableList(x) => Self::Handler::MovableList(x.to_handler()),
            #[cfg(feature = "counter")]
            Container::Counter(x) => Self::Handler::Counter(x.to_handler()),
            Container::Unknown(x) => Self::Handler::Unknown(x.to_handler()),
        }
    }

    fn from_handler(handler: Self::Handler) -> Self {
        match handler {
            InnerHandler::Text(x) => Container::Text(LoroText { handler: x }),
            InnerHandler::Map(x) => Container::Map(LoroMap { handler: x }),
            InnerHandler::List(x) => Container::List(LoroList { handler: x }),
            InnerHandler::MovableList(x) => Container::MovableList(LoroMovableList { handler: x }),
            InnerHandler::Tree(x) => Container::Tree(LoroTree { handler: x }),
            #[cfg(feature = "counter")]
            InnerHandler::Counter(x) => Container::Counter(counter::LoroCounter { handler: x }),
            InnerHandler::Unknown(x) => Container::Unknown(LoroUnknown { handler: x }),
        }
    }

    fn is_attached(&self) -> bool {
        match self {
            Container::List(x) => x.is_attached(),
            Container::Map(x) => x.is_attached(),
            Container::Text(x) => x.is_attached(),
            Container::Tree(x) => x.is_attached(),
            Container::MovableList(x) => x.is_attached(),
            #[cfg(feature = "counter")]
            Container::Counter(x) => x.is_attached(),
            Container::Unknown(x) => x.is_attached(),
        }
    }

    fn get_attached(&self) -> Option<Self> {
        match self {
            Container::List(x) => x.get_attached().map(Container::List),
            Container::MovableList(x) => x.get_attached().map(Container::MovableList),
            Container::Map(x) => x.get_attached().map(Container::Map),
            Container::Text(x) => x.get_attached().map(Container::Text),
            Container::Tree(x) => x.get_attached().map(Container::Tree),
            #[cfg(feature = "counter")]
            Container::Counter(x) => x.get_attached().map(Container::Counter),
            Container::Unknown(x) => x.get_attached().map(Container::Unknown),
        }
    }

    fn try_from_container(container: Container) -> Option<Self>
    where
        Self: Sized,
    {
        Some(container)
    }
}

impl Container {
    /// Create a detached container of the given type.
    ///
    /// A detached container is a container that is not attached to a document.
    /// The edits on a detached container will not be persisted.
    /// To attach the container to the document, please insert it into an attached container.
    pub fn new(kind: ContainerType) -> Self {
        match kind {
            ContainerType::List => Container::List(LoroList::new()),
            ContainerType::MovableList => Container::MovableList(LoroMovableList::new()),
            ContainerType::Map => Container::Map(LoroMap::new()),
            ContainerType::Text => Container::Text(LoroText::new()),
            ContainerType::Tree => Container::Tree(LoroTree::new()),
            #[cfg(feature = "counter")]
            ContainerType::Counter => Container::Counter(counter::LoroCounter::new()),
            ContainerType::Unknown(_) => unreachable!(),
        }
    }

    /// Get the type of the container.
    pub fn get_type(&self) -> ContainerType {
        match self {
            Container::List(_) => ContainerType::List,
            Container::MovableList(_) => ContainerType::MovableList,
            Container::Map(_) => ContainerType::Map,
            Container::Text(_) => ContainerType::Text,
            Container::Tree(_) => ContainerType::Tree,
            #[cfg(feature = "counter")]
            Container::Counter(_) => ContainerType::Counter,
            Container::Unknown(x) => x.handler.id().container_type(),
        }
    }

    /// Get the id of the container.
    pub fn id(&self) -> ContainerID {
        match self {
            Container::List(x) => x.id(),
            Container::MovableList(x) => x.id(),
            Container::Map(x) => x.id(),
            Container::Text(x) => x.id(),
            Container::Tree(x) => x.id(),
            #[cfg(feature = "counter")]
            Container::Counter(x) => x.id(),
            Container::Unknown(x) => x.handler.id(),
        }
    }
}

impl From<InnerHandler> for Container {
    fn from(value: InnerHandler) -> Self {
        match value {
            InnerHandler::Text(x) => Container::Text(LoroText { handler: x }),
            InnerHandler::Map(x) => Container::Map(LoroMap { handler: x }),
            InnerHandler::List(x) => Container::List(LoroList { handler: x }),
            InnerHandler::Tree(x) => Container::Tree(LoroTree { handler: x }),
            InnerHandler::MovableList(x) => Container::MovableList(LoroMovableList { handler: x }),
            #[cfg(feature = "counter")]
            InnerHandler::Counter(x) => Container::Counter(counter::LoroCounter { handler: x }),
            InnerHandler::Unknown(x) => Container::Unknown(LoroUnknown { handler: x }),
        }
    }
}

/// It's a type that can be either a value or a container.
#[derive(Debug, Clone, EnumAsInner)]
pub enum ValueOrContainer {
    /// A value.
    Value(LoroValue),
    /// A container.
    Container(Container),
}

/// UndoManager can be used to undo and redo the changes made to the document with a certain peer.
#[derive(Debug)]
#[repr(transparent)]
pub struct UndoManager(InnerUndoManager);

impl UndoManager {
    /// Create a new UndoManager.
    pub fn new(doc: &LoroDoc) -> Self {
        let mut inner = InnerUndoManager::new(&doc.doc);
        inner.set_max_undo_steps(100);
        Self(inner)
    }

    /// Undo the last change made by the peer.
    pub fn undo(&mut self, doc: &LoroDoc) -> LoroResult<bool> {
        self.0.undo(&doc.doc)
    }

    /// Redo the last change made by the peer.
    pub fn redo(&mut self, doc: &LoroDoc) -> LoroResult<bool> {
        self.0.redo(&doc.doc)
    }

    /// Record a new checkpoint.
    pub fn record_new_checkpoint(&mut self, doc: &LoroDoc) -> LoroResult<()> {
        self.0.record_new_checkpoint(&doc.doc)
    }

    /// Whether the undo manager can undo.
    pub fn can_undo(&self) -> bool {
        self.0.can_undo()
    }

    /// Whether the undo manager can redo.
    pub fn can_redo(&self) -> bool {
        self.0.can_redo()
    }

    /// If a local event's origin matches the given prefix, it will not be recorded in the
    /// undo stack.
    pub fn add_exclude_origin_prefix(&mut self, prefix: &str) {
        self.0.add_exclude_origin_prefix(prefix)
    }

    /// Set the maximum number of undo steps. The default value is 100.
    pub fn set_max_undo_steps(&mut self, size: usize) {
        self.0.set_max_undo_steps(size)
    }

    /// Set the merge interval in ms. The default value is 0, which means no merge.
    pub fn set_merge_interval(&mut self, interval: i64) {
        self.0.set_merge_interval(interval)
    }

    /// Set the listener for push events.
    /// The listener will be called when a new undo/redo item is pushed into the stack.
    pub fn set_on_push(&mut self, on_push: Option<OnPush>) {
        self.0.set_on_push(on_push)
    }

    /// Set the listener for pop events.
    /// The listener will be called when an undo/redo item is popped from the stack.
    pub fn set_on_pop(&mut self, on_pop: Option<OnPop>) {
        self.0.set_on_pop(on_pop)
    }

    /// Clear the undo stack and the redo stack
    pub fn clear(&self) {
        self.0.clear();
    }
}<|MERGE_RESOLUTION|>--- conflicted
+++ resolved
@@ -246,12 +246,8 @@
     /// Import a batch of updates/snapshot.
     ///
     /// The data can be in arbitrary order. The import result will be the same.
-<<<<<<< HEAD
-    #[inline]
-    pub fn import_batch(&mut self, bytes: &[Vec<u8>]) -> LoroResult<()> {
-=======
+    #[inline]
     pub fn import_batch(&self, bytes: &[Vec<u8>]) -> LoroResult<()> {
->>>>>>> 227d1aad
         self.doc.import_batch(bytes)
     }
 
