--- conflicted
+++ resolved
@@ -4,13 +4,8 @@
 };
 
 use loro::{
-<<<<<<< HEAD
     awareness::Awareness, loro_value, Frontiers, FrontiersNotIncluded, LoroDoc, LoroError,
     LoroList, LoroMap, LoroText, ToJson,
-=======
-    awareness::Awareness, loro_value, FrontiersNotIncluded, Index, LoroDoc, LoroError, LoroList,
-    LoroMap, LoroText, LoroValue, ToJson,
->>>>>>> ab6ee76b
 };
 use loro_internal::{handler::TextDelta, id::ID, vv, LoroResult};
 use rand::{Rng, SeedableRng};
@@ -878,7 +873,6 @@
 }
 
 #[test]
-<<<<<<< HEAD
 fn fast_snapshot_for_updates() {
     let doc_a = LoroDoc::new();
     // Create some random edits on doc_a
@@ -1577,7 +1571,8 @@
     let bytes = doc.export(loro::ExportMode::all_updates());
     println!("Update bytes {:?}", dev_utils::ByteSize(bytes.len()));
     assert!(bytes.len() < 90, "Large update size {}", bytes.len());
-=======
+}
+
 fn test_tree_move() {
     let doc = LoroDoc::new();
     let tree = doc.get_tree("tree");
@@ -1619,5 +1614,4 @@
             }
         ])
     );
->>>>>>> ab6ee76b
 }