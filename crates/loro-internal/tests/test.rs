--- conflicted
+++ resolved
@@ -17,20 +17,6 @@
 }
 
 #[test]
-<<<<<<< HEAD
-=======
-#[ignore]
-fn import_history() {
-    let doc = LoroDoc::new();
-    doc.import(include_bytes!("./history_compressed_rle_updates.dat"))
-        .unwrap();
-    let doc2 = LoroDoc::new();
-    doc2.import(include_bytes!("./history_snapshot.dat"))
-        .unwrap();
-}
-
-#[test]
->>>>>>> 6a968ab0
 fn test_timestamp() {
     let doc = LoroDoc::new();
     let text = doc.get_text("text");
