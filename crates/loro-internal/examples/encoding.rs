use std::time::Instant;

use bench_utils::TextAction;
use loro_internal::LoroDoc;

fn main() {
    let actions = bench_utils::get_automerge_actions();

    // let loro = LoroDoc::default();
    // let loro_b = LoroDoc::default();
    // let text = loro.get_text("text");
    // let mut i = 0;
    // let start = Instant::now();
    // for TextAction { pos, ins, del } in actions.iter() {
    //     {
    //         let mut txn = loro.txn().unwrap();
    //         text.delete(&mut txn, *pos, *del).unwrap();
    //         text.insert(&mut txn, *pos, ins).unwrap();
    //     }

    //     loro_b
    //         .import(&loro.export_from(&loro_b.oplog_vv()))
    //         .unwrap();
    //     i += 1;
    //     if i == 30000 {
    //         break;
    //     }
    // }

    // println!("{}ms", start.elapsed().as_millis());

    let loro = LoroDoc::default();
    let text = loro.get_text("text");

    for TextAction { pos, ins, del } in actions.iter() {
        let mut txn = loro.txn().unwrap();
        text.delete_with_txn(&mut txn, *pos, *del).unwrap();
        text.insert_with_txn(&mut txn, *pos, ins).unwrap();
        txn.commit().unwrap();
    }

    let start = Instant::now();
    let snapshot = loro.export_snapshot();
    println!("Snapshot time {}ms", start.elapsed().as_millis());
    let output = miniz_oxide::deflate::compress_to_vec(&snapshot, 6);
    println!(
        "Snapshot+compression time {}ms",
        start.elapsed().as_millis()
    );

    println!(
        "snapshot size {} after compression {}",
        snapshot.len(),
        output.len(),
    );

    let updates = loro.export_from(&Default::default());
    let output = miniz_oxide::deflate::compress_to_vec(&updates, 6);
    println!(
        "updates size {} after compression {}",
        updates.len(),
        output.len(),
    );

<<<<<<< HEAD
    let start = Instant::now();
    let blocks_bytes = loro.export_blocks();
    println!("blocks time {}ms", start.elapsed().as_millis());
    println!("blocks size {}", blocks_bytes.len());
    let blocks_bytes_compressed = miniz_oxide::deflate::compress_to_vec(&blocks_bytes, 6);
    println!(
        "blocks size after compression {}",
        blocks_bytes_compressed.len()
    );
    let start = Instant::now();
    let blocks_bytes = loro.export_blocks();
    println!("export blocks time {:?} (2nd time)", start.elapsed());
    println!("export blocks size {}", blocks_bytes.len());
    let _blocks_bytes_compressed = miniz_oxide::deflate::compress_to_vec(&blocks_bytes, 6);
    println!(
        "blocks time after compression {}ms",
        start.elapsed().as_millis()
    );
    let start = Instant::now();
    let new_loro = LoroDoc::default();
    new_loro.import_blocks(&blocks_bytes).unwrap();
    println!("blocks decode time {:?}", start.elapsed());

    {
        // Delta encoding

        let start = Instant::now();
        for _ in 0..10 {
            loro.export_from(&Default::default());
        }

        println!("Avg encode {}ms", start.elapsed().as_millis() as f64 / 10.0);

        let data = loro.export_from(&Default::default());
        let start = Instant::now();
        let n = 5;
        for _ in 0..n {
            let b = LoroDoc::default();
            b.detach();
            b.import(&data).unwrap();
        }

        println!(
            "Avg normal decode {}ms (without applying)",
            start.elapsed().as_millis() as f64 / (n as f64)
        );
        println!("size len={}", data.len());
        let d = miniz_oxide::deflate::compress_to_vec(&data, 10);
        println!("size after compress len={}", d.len());
    }
=======
    let json_updates =
        serde_json::to_string(&loro.export_json_updates(&Default::default(), &loro.oplog_vv()))
            .unwrap();
    let output = miniz_oxide::deflate::compress_to_vec(json_updates.as_bytes(), 6);
    println!(
        "json updates size {} after compression {}",
        json_updates.len(),
        output.len(),
    );

    // {
    //     // Delta encoding

    //     // let start = Instant::now();
    //     // for _ in 0..10 {
    //     //     loro.export_from(&Default::default());
    //     // }

    //     // println!("Avg encode {}ms", start.elapsed().as_millis() as f64 / 10.0);

    //     let data = loro.export_from(&Default::default());
    //     let start = Instant::now();
    //     for _ in 0..5 {
    //         let b = LoroDoc::default();
    //         b.import(&data).unwrap();
    //     }

    //     println!("Avg decode {}ms", start.elapsed().as_millis() as f64 / 10.0);
    //     println!("size len={}", data.len());
    //     let d = miniz_oxide::deflate::compress_to_vec(&data, 10);
    //     println!("size after compress len={}", d.len());
    // }
>>>>>>> 2940029b

    // {
    //     // Snapshot encoding
    //     // println!("\n=======================\nSnapshot Encoding:");

    //     // let start = Instant::now();
    //     // for _ in 0..10 {
    //     //     loro.export_snapshot();
    //     // }

    //     // println!("Avg encode {}ms", start.elapsed().as_millis() as f64 / 10.0);

    //     // let data = loro.export_snapshot();
    //     // let start = Instant::now();
    //     // let times = 300;
    //     // for _ in 0..times {
    //     //     let b = LoroDoc::default();
    //     //     b.import(&data).unwrap();
    //     // }

    //     // println!(
    //     //     "Avg decode {}ms",
    //     //     start.elapsed().as_millis() as f64 / times as f64
    //     // );
    //     // println!("size len={}", data.len());
    //     // let d = miniz_oxide::deflate::compress_to_vec(&data, 10);
    //     // println!("size after compress len={}", d.len());
    // }
}<|MERGE_RESOLUTION|>--- conflicted
+++ resolved
@@ -62,29 +62,18 @@
         output.len(),
     );
 
-<<<<<<< HEAD
-    let start = Instant::now();
-    let blocks_bytes = loro.export_blocks();
-    println!("blocks time {}ms", start.elapsed().as_millis());
-    println!("blocks size {}", blocks_bytes.len());
-    let blocks_bytes_compressed = miniz_oxide::deflate::compress_to_vec(&blocks_bytes, 6);
+    let json_updates =
+        serde_json::to_string(&loro.export_json_updates(&Default::default(), &loro.oplog_vv()))
+            .unwrap();
+    let output = miniz_oxide::deflate::compress_to_vec(json_updates.as_bytes(), 6);
     println!(
-        "blocks size after compression {}",
-        blocks_bytes_compressed.len()
+        "json updates size {} after compression {}",
+        json_updates.len(),
+        output.len(),
     );
-    let start = Instant::now();
-    let blocks_bytes = loro.export_blocks();
-    println!("export blocks time {:?} (2nd time)", start.elapsed());
-    println!("export blocks size {}", blocks_bytes.len());
-    let _blocks_bytes_compressed = miniz_oxide::deflate::compress_to_vec(&blocks_bytes, 6);
-    println!(
-        "blocks time after compression {}ms",
-        start.elapsed().as_millis()
-    );
-    let start = Instant::now();
-    let new_loro = LoroDoc::default();
-    new_loro.import_blocks(&blocks_bytes).unwrap();
-    println!("blocks decode time {:?}", start.elapsed());
+
+    // {
+    //     // Delta encoding
 
     {
         // Delta encoding
@@ -113,40 +102,6 @@
         let d = miniz_oxide::deflate::compress_to_vec(&data, 10);
         println!("size after compress len={}", d.len());
     }
-=======
-    let json_updates =
-        serde_json::to_string(&loro.export_json_updates(&Default::default(), &loro.oplog_vv()))
-            .unwrap();
-    let output = miniz_oxide::deflate::compress_to_vec(json_updates.as_bytes(), 6);
-    println!(
-        "json updates size {} after compression {}",
-        json_updates.len(),
-        output.len(),
-    );
-
-    // {
-    //     // Delta encoding
-
-    //     // let start = Instant::now();
-    //     // for _ in 0..10 {
-    //     //     loro.export_from(&Default::default());
-    //     // }
-
-    //     // println!("Avg encode {}ms", start.elapsed().as_millis() as f64 / 10.0);
-
-    //     let data = loro.export_from(&Default::default());
-    //     let start = Instant::now();
-    //     for _ in 0..5 {
-    //         let b = LoroDoc::default();
-    //         b.import(&data).unwrap();
-    //     }
-
-    //     println!("Avg decode {}ms", start.elapsed().as_millis() as f64 / 10.0);
-    //     println!("size len={}", data.len());
-    //     let d = miniz_oxide::deflate::compress_to_vec(&data, 10);
-    //     println!("size after compress len={}", d.len());
-    // }
->>>>>>> 2940029b
 
     // {
     //     // Snapshot encoding
