--- conflicted
+++ resolved
@@ -3,35 +3,32 @@
 use crate::{
     delta::DeltaItem,
     event::{Diff, Index, Path},
-    state::Forest,
 };
 
-<<<<<<< HEAD
-use debug_log::debug_dbg;
 use fxhash::FxHashMap;
-=======
->>>>>>> d942e3d7
 pub use loro_common::LoroValue;
-use loro_common::{ContainerType, TreeID};
 
 pub trait ToJson {
-    fn to_json_value(&self) -> serde_json::Value;
     fn to_json(&self) -> String;
     fn to_json_pretty(&self) -> String;
     fn from_json(s: &str) -> Self;
 }
 
 impl ToJson for LoroValue {
-    fn to_json_value(&self) -> serde_json::Value {
-        serde_json::to_value(self).unwrap()
-    }
-
     fn to_json(&self) -> String {
-        serde_json::to_string(self).unwrap()
+        #[cfg(feature = "json")]
+        let ans = serde_json::to_string(self).unwrap();
+        #[cfg(not(feature = "json"))]
+        let ans = String::new();
+        ans
     }
 
     fn to_json_pretty(&self) -> String {
-        serde_json::to_string_pretty(self).unwrap()
+        #[cfg(feature = "json")]
+        let ans = serde_json::to_string_pretty(self).unwrap();
+        #[cfg(not(feature = "json"))]
+        let ans = String::new();
+        ans
     }
 
     #[allow(unused)]
@@ -49,7 +46,6 @@
     Map,
     Text,
     List,
-    Tree,
 }
 
 pub trait ApplyDiff {
@@ -71,8 +67,8 @@
                                 index += len;
                             }
                             DeltaItem::Insert { value, .. } => {
-                                s.insert_str(index, value.as_str());
-                                index += value.len_bytes();
+                                s.insert_str(index, value);
+                                index += value.len();
                             }
                             DeltaItem::Delete { len, .. } => {
                                 s.drain(index..index + len);
@@ -107,10 +103,21 @@
                 }
             }
             LoroValue::Map(map) => {
-                let is_tree = matches!(diff.first(), Some(Diff::Tree(_)));
-                if !is_tree {
                 for item in diff.iter() {
                     match item {
+                        Diff::Map(diff) => {
+                            let map = Arc::make_mut(map);
+                            for v in diff.added.iter() {
+                                map.insert(v.0.to_string(), unresolved_to_collection(v.1));
+                            }
+                            for (k, _) in diff.deleted.iter() {
+                                // map.remove(v.as_ref());
+                                map.insert(k.to_string(), LoroValue::Null);
+                            }
+                            for (key, value) in diff.updated.iter() {
+                                map.insert(key.to_string(), unresolved_to_collection(&value.new));
+                            }
+                        }
                         Diff::NewMap(diff) => {
                             let map = Arc::make_mut(map);
                             for (key, value) in diff.updated.iter() {
@@ -130,14 +137,11 @@
                         _ => unreachable!(),
                     }
                 }
-            }else {
-                    // TODO: perf
-                    let forest = Forest::from_value(map.as_ref().clone().into()).unwrap();
-                    let diff_forest = forest.apply_diffs(diff);
-                    *map = diff_forest.to_value().into_map().unwrap()
-                }}
+            }
             _ => unreachable!(),
         }
+
+        debug_dbg!(&self);
     }
 
     fn apply(&mut self, path: &Path, diff: &[Diff]) {
@@ -149,20 +153,17 @@
             Diff::List(_) => TypeHint::List,
             Diff::Text(_) => TypeHint::Text,
             Diff::NewMap(_) => TypeHint::Map,
-<<<<<<< HEAD
             Diff::Tree(_) => TypeHint::Tree,
-=======
->>>>>>> d942e3d7
         };
-        let value = {
+        {
             let mut hints = Vec::with_capacity(path.len());
             for item in path.iter().skip(1) {
                 match item {
                     Index::Key(_) => hints.push(TypeHint::Map),
                     Index::Seq(_) => hints.push(TypeHint::List),
-                    Index::Node(_) => hints.push(TypeHint::Tree),
-                }
-            }
+                }
+            }
+
             hints.push(hint);
             let mut value: &mut LoroValue = self;
             for (item, hint) in path.iter().zip(hints.iter()) {
@@ -174,12 +175,6 @@
                             TypeHint::Map => LoroValue::Map(Default::default()),
                             TypeHint::Text => LoroValue::String(Arc::new(String::new())),
                             TypeHint::List => LoroValue::List(Default::default()),
-                            TypeHint::Tree => {
-                                let mut map: FxHashMap<String, LoroValue> = FxHashMap::default();
-                                map.insert("roots".to_string(), LoroValue::List(vec![].into()));
-                                map.insert("deleted".to_string(), LoroValue::List(vec![].into()));
-                                map.into()
-                            }
                         })
                     }
                     Index::Seq(index) => {
@@ -187,55 +182,18 @@
                         let list = Arc::make_mut(l);
                         value = list.get_mut(*index).unwrap();
                     }
-                    Index::Node(tree_id) => value = get_meta_from_tree_value(value, *tree_id),
-                }
-            }
+                }
+            }
+
             value
-        };
-        value.apply_diff(diff);
-    }
-}
-
-fn get_meta_from_tree_value(value: &mut LoroValue, target: TreeID) -> &mut LoroValue {
-    // find the meta of `tree_id`
-    let tree = Arc::make_mut(value.as_map_mut().unwrap());
-    let mut map_value = None;
-    'out: for (_, nodes) in tree.iter_mut() {
-        let mut s = vec![];
-        let roots = nodes.as_list_mut().unwrap();
-        let roots = Arc::make_mut(roots);
-        s.extend(roots);
-        while let Some(root) = s.pop() {
-            let root = Arc::make_mut(root.as_map_mut().unwrap());
-            let this_node =
-                root.get("id").unwrap().as_string().unwrap().as_ref() == &target.to_string();
-            if this_node {
-                let meta = root.get_mut("meta").unwrap();
-                if meta.is_container() {
-                    *meta = ContainerType::Map.default_value();
-                }
-                map_value = Some(meta);
-                break 'out;
-            } else {
-                let children = root.get_mut("children").unwrap().as_list_mut().unwrap();
-                s.extend(Arc::make_mut(children));
-            }
-        }
-    }
-    map_value.unwrap()
+        }
+        .apply_diff(diff);
+    }
 }
 
 fn unresolved_to_collection(v: &LoroValue) -> LoroValue {
     if let Some(container) = v.as_container() {
-<<<<<<< HEAD
         container.container_type().default_value()
-=======
-        match container.container_type() {
-            crate::ContainerType::Map => LoroValue::Map(Default::default()),
-            crate::ContainerType::List => LoroValue::List(Default::default()),
-            crate::ContainerType::Text => LoroValue::String(Default::default()),
-        }
->>>>>>> d942e3d7
     } else {
         v.clone()
     }
@@ -249,13 +207,8 @@
     use wasm_bindgen::{JsValue, __rt::IntoJsResult};
 
     use crate::{
-<<<<<<< HEAD
-        delta::{Delta, DeltaItem, MapDelta, MapDiff, TreeDelta, TreeDiffItem},
-=======
-        delta::{Delta, DeltaItem, MapDelta, MapDiff, StyleMeta},
->>>>>>> d942e3d7
+        delta::{Delta, DeltaItem, MapDelta, MapDiff,StyleMeta, TreeDelta, TreeDiffItem},
         event::{Diff, Index},
-        utils::string_slice::StringSlice,
         LoroValue,
     };
 
@@ -264,7 +217,6 @@
             match value {
                 Index::Key(key) => JsValue::from_str(&key),
                 Index::Seq(num) => JsValue::from_f64(num as f64),
-                Index::Node(node) => JsValue::from_str(&node.to_string()),
             }
         }
     }
@@ -311,16 +263,6 @@
             // create a obj
             let obj = Object::new();
             match value {
-                Diff::Tree(tree) => {
-                    js_sys::Reflect::set(
-                        &obj,
-                        &JsValue::from_str("type"),
-                        &JsValue::from_str("tree"),
-                    )
-                    .unwrap();
-
-                    js_sys::Reflect::set(&obj, &JsValue::from_str("diff"), &tree.into()).unwrap();
-                }
                 Diff::List(list) => {
                     // set type as "list"
                     js_sys::Reflect::set(
@@ -350,17 +292,8 @@
                     )
                     .unwrap();
                     // set diff as array
-<<<<<<< HEAD
-                    js_sys::Reflect::set(
-                        &obj,
-                        &JsValue::from_str("diff"),
-                        &serde_wasm_bindgen::to_value(&text).unwrap(),
-                    )
-                    .unwrap();
-=======
                     js_sys::Reflect::set(&obj, &JsValue::from_str("diff"), &JsValue::from(text))
                         .unwrap();
->>>>>>> d942e3d7
                 }
                 Diff::NewMap(map) => {
                     js_sys::Reflect::set(
@@ -373,7 +306,6 @@
                     js_sys::Reflect::set(&obj, &JsValue::from_str("updated"), &map.into()).unwrap();
                 }
             };
-<<<<<<< HEAD
 
             // convert object to js value
             obj.into_js_result().unwrap()
@@ -415,8 +347,6 @@
             obj.into_js_result().unwrap()
         }
     }
-=======
->>>>>>> d942e3d7
 
     impl From<TreeDelta> for JsValue {
         fn from(value: TreeDelta) -> Self {
@@ -507,8 +437,8 @@
         }
     }
 
-    impl From<Delta<StringSlice, StyleMeta>> for JsValue {
-        fn from(value: Delta<StringSlice, StyleMeta>) -> Self {
+    impl From<Delta<String>> for JsValue {
+        fn from(value: Delta<String>) -> Self {
             let arr = Array::new_with_length(value.len() as u32);
             for (i, v) in value.iter().enumerate() {
                 arr.set(i as u32, JsValue::from(v.clone()));
@@ -518,66 +448,53 @@
         }
     }
 
-    impl From<DeltaItem<StringSlice, StyleMeta>> for JsValue {
-        fn from(value: DeltaItem<StringSlice, StyleMeta>) -> Self {
+    impl From<DeltaItem<String, ()>> for JsValue {
+        fn from(value: DeltaItem<String, ()>) -> Self {
             let obj = Object::new();
             match value {
-                DeltaItem::Retain { len, meta } => {
-                    js_sys::Reflect::set(
-                        &obj,
+                DeltaItem::Retain { len, meta: _ } => {
+                    js_sys::Reflect::set(
+                        &obj,
+                        &JsValue::from_str("type"),
                         &JsValue::from_str("retain"),
+                    )
+                    .unwrap();
+                    js_sys::Reflect::set(
+                        &obj,
+                        &JsValue::from_str("len"),
                         &JsValue::from_f64(len as f64),
                     )
                     .unwrap();
-                    if !meta.vec.is_empty() {
-                        js_sys::Reflect::set(
-                            &obj,
-                            &JsValue::from_str("attributes"),
-                            &JsValue::from(meta),
-                        )
-                        .unwrap();
-                    }
-                }
-                DeltaItem::Insert { value, meta } => {
-                    js_sys::Reflect::set(
-                        &obj,
+                }
+                DeltaItem::Insert { value, .. } => {
+                    js_sys::Reflect::set(
+                        &obj,
+                        &JsValue::from_str("type"),
                         &JsValue::from_str("insert"),
+                    )
+                    .unwrap();
+
+                    js_sys::Reflect::set(
+                        &obj,
+                        &JsValue::from_str("value"),
                         &JsValue::from_str(value.as_str()),
                     )
                     .unwrap();
-                    if !meta.vec.is_empty() {
-                        js_sys::Reflect::set(
-                            &obj,
-                            &JsValue::from_str("attributes"),
-                            &JsValue::from(meta),
-                        )
-                        .unwrap();
-                    }
                 }
                 DeltaItem::Delete { len, meta: _ } => {
                     js_sys::Reflect::set(
                         &obj,
+                        &JsValue::from_str("type"),
                         &JsValue::from_str("delete"),
+                    )
+                    .unwrap();
+                    js_sys::Reflect::set(
+                        &obj,
+                        &JsValue::from_str("len"),
                         &JsValue::from_f64(len as f64),
                     )
                     .unwrap();
                 }
-            }
-
-            obj.into_js_result().unwrap()
-        }
-    }
-
-    impl From<StyleMeta> for JsValue {
-        fn from(value: StyleMeta) -> Self {
-            let obj = Object::new();
-            for style in value.vec {
-                js_sys::Reflect::set(
-                    &obj,
-                    &JsValue::from_str(&style.key),
-                    &JsValue::from(style.data),
-                )
-                .unwrap();
             }
 
             obj.into_js_result().unwrap()
@@ -591,12 +508,25 @@
                 DeltaItem::Retain { len, .. } => {
                     js_sys::Reflect::set(
                         &obj,
+                        &JsValue::from_str("type"),
                         &JsValue::from_str("retain"),
+                    )
+                    .unwrap();
+                    js_sys::Reflect::set(
+                        &obj,
+                        &JsValue::from_str("len"),
                         &JsValue::from_f64(len as f64),
                     )
                     .unwrap();
                 }
                 DeltaItem::Insert { value, .. } => {
+                    js_sys::Reflect::set(
+                        &obj,
+                        &JsValue::from_str("type"),
+                        &JsValue::from_str("insert"),
+                    )
+                    .unwrap();
+
                     let arr = Array::new_with_length(value.len() as u32);
                     for (i, v) in value.into_iter().enumerate() {
                         arr.set(i as u32, convert(v));
@@ -604,7 +534,7 @@
 
                     js_sys::Reflect::set(
                         &obj,
-                        &JsValue::from_str("insert"),
+                        &JsValue::from_str("value"),
                         &arr.into_js_result().unwrap(),
                     )
                     .unwrap();
@@ -612,7 +542,13 @@
                 DeltaItem::Delete { len, .. } => {
                     js_sys::Reflect::set(
                         &obj,
+                        &JsValue::from_str("type"),
                         &JsValue::from_str("delete"),
+                    )
+                    .unwrap();
+                    js_sys::Reflect::set(
+                        &obj,
+                        &JsValue::from_str("len"),
                         &JsValue::from_f64(len as f64),
                     )
                     .unwrap();
