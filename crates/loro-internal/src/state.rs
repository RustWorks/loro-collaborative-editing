--- conflicted
+++ resolved
@@ -20,21 +20,13 @@
 
 mod list_state;
 mod map_state;
-<<<<<<< HEAD
-mod text_state;
+mod richtext_state;
 mod tree_state;
-
-pub(crate) use list_state::ListState;
-pub(crate) use map_state::MapState;
-pub(crate) use text_state::TextState;
-pub(crate) use tree_state::{get_meta_value, Forest, TreeState};
-=======
-mod richtext_state;
 
 pub(crate) use list_state::ListState;
 pub(crate) use map_state::MapState;
 pub(crate) use richtext_state::RichtextState;
->>>>>>> 6a968ab0
+pub(crate) use tree_state::{get_meta_value, Forest, TreeState};
 
 use super::{
     arena::SharedArena,
@@ -59,13 +51,6 @@
 
 #[enum_dispatch]
 pub trait ContainerState: Clone {
-<<<<<<< HEAD
-    fn apply_diff(&mut self, diff: &mut Diff, arena: &SharedArena) -> LoroResult<()>;
-    fn apply_op(&mut self, op: RawOp, arena: &SharedArena) -> LoroResult<()>;
-    /// Convert a state to a diff that when apply this diff on a empty state,
-    /// the state will be the same as this state.
-    fn to_diff(&self) -> Diff;
-=======
     fn apply_diff_and_convert(&mut self, diff: InternalDiff, arena: &SharedArena) -> Diff;
 
     fn apply_diff(&mut self, diff: InternalDiff, arena: &SharedArena) {
@@ -75,7 +60,6 @@
     fn apply_op(&mut self, raw_op: &RawOp, op: &Op, arena: &SharedArena);
     /// Convert a state to a diff, such that an empty state will be transformed into the same as this state when it's applied.
     fn to_diff(&mut self) -> Diff;
->>>>>>> 6a968ab0
 
     /// Start a transaction
     ///
@@ -106,12 +90,8 @@
 pub enum State {
     ListState,
     MapState,
-<<<<<<< HEAD
-    TextState,
+    RichtextState,
     TreeState,
-=======
-    RichtextState,
->>>>>>> 6a968ab0
 }
 
 impl State {
@@ -268,10 +248,6 @@
                 self.changed_idx_in_txn.insert(diff.idx);
             }
 
-<<<<<<< HEAD
-            // TODO: return Result
-            state.apply_diff(&mut diff.diff, &self.arena).unwrap();
-=======
             let internal_diff = std::mem::replace(
                 &mut diff.diff,
                 DiffVariant::External(Diff::List(Delta::default())),
@@ -284,7 +260,6 @@
             } else {
                 state.apply_diff(internal_diff.into_internal().unwrap(), &self.arena);
             }
->>>>>>> 6a968ab0
         }
 
         self.frontiers = (*diff.new_version).to_owned();
@@ -305,13 +280,9 @@
             self.changed_idx_in_txn.insert(op.container);
         }
 
-<<<<<<< HEAD
-        state.apply_op(op, &self.arena)
-=======
         // TODO: make apply_op return a result
         state.apply_op(raw_op, op, &self.arena);
         Ok(())
->>>>>>> 6a968ab0
     }
 
     pub(crate) fn start_txn(&mut self, origin: InternalString, local: bool) {
@@ -356,15 +327,7 @@
         self.states
             .get_mut(&container_idx)
             .map(|x| x.get_value())
-<<<<<<< HEAD
             .unwrap_or_else(|| container_idx.get_type().default_value())
-=======
-            .unwrap_or_else(|| match container_idx.get_type() {
-                ContainerType::Map => LoroValue::Map(Arc::new(Default::default())),
-                ContainerType::List => LoroValue::List(Arc::new(Default::default())),
-                ContainerType::Text => LoroValue::String(Arc::new(Default::default())),
-            })
->>>>>>> 6a968ab0
     }
 
     /// Set the state of the container with the given container idx.
@@ -710,95 +673,14 @@
         debug_log::group_end!();
         Some(ans)
     }
-<<<<<<< HEAD
-
-    /// convert seq raw to text/list
-    pub(crate) fn convert_raw(&self, diff: &mut Diff, idx: ContainerIdx) {
-        let seq = match diff {
-            Diff::SeqRaw(seq) => seq,
-            Diff::SeqRawUtf16(seq) => seq,
-            _ => return,
-        };
-
-        match idx.get_type() {
-            ContainerType::Text => {
-                let mut ans: Delta<String> = Delta::new();
-                let mut index = 0;
-                for span in seq.iter() {
-                    match span {
-                        crate::delta::DeltaItem::Retain { len, .. } => {
-                            ans.push(DeltaItem::Retain {
-                                len: *len,
-                                meta: (),
-                            });
-                            index += len;
-                        }
-                        crate::delta::DeltaItem::Insert { value, .. } => {
-                            let len = value.0.iter().fold(0, |acc, cur| acc + cur.0.len());
-                            let mut s = String::with_capacity(len);
-                            for slice in value.0.iter() {
-                                self.arena.with_text_slice(
-                                    slice.0.start as usize..slice.0.end as usize,
-                                    |slice| {
-                                        s.push_str(slice);
-                                    },
-                                )
-                            }
-                            ans.push(DeltaItem::Insert { value: s, meta: () });
-                            index += len;
-                        }
-                        crate::delta::DeltaItem::Delete { len, .. } => {
-                            ans.push(DeltaItem::Delete {
-                                len: *len,
-                                meta: (),
-                            });
-                        }
-                    }
-                }
-
-                *diff = Diff::Text(ans);
-            }
-            ContainerType::List => {
-                let mut list: Delta<Vec<LoroValue>> = Delta::new();
-
-                for span in seq.iter() {
-                    match span {
-                        DeltaItem::Retain { len, .. } => {
-                            list = list.retain(*len);
-                        }
-                        DeltaItem::Insert { value, .. } => {
-                            let mut arr = Vec::new();
-                            for slice in value.0.iter() {
-                                let values = self
-                                    .arena
-                                    .get_values(slice.0.start as usize..slice.0.end as usize);
-                                arr.extend_from_slice(&values);
-                            }
-
-                            list = list.insert(arr)
-                        }
-                        DeltaItem::Delete { len, .. } => list = list.delete(*len),
-                    }
-                }
-                *diff = Diff::List(list);
-            }
-            ContainerType::Map => unreachable!(),
-            ContainerType::Tree => unreachable!(),
-        }
-    }
-=======
->>>>>>> 6a968ab0
 }
 
 pub fn create_state(idx: ContainerIdx) -> State {
     match idx.get_type() {
         ContainerType::Map => State::MapState(MapState::new(idx)),
         ContainerType::List => State::ListState(ListState::new(idx)),
-<<<<<<< HEAD
+        ContainerType::Text => State::RichtextState(RichtextState::new(idx)),
         ContainerType::Tree => State::TreeState(TreeState::new()),
-=======
-        ContainerType::Text => State::RichtextState(RichtextState::new(idx)),
->>>>>>> 6a968ab0
     }
 }
 
