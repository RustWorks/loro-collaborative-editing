--- conflicted
+++ resolved
@@ -22,6 +22,8 @@
 };
 use loro_common::LoroResult;
 
+use super::ContainerState;
+
 type ContainerMapping = Arc<Mutex<FxHashMap<ContainerID, ArenaIndex>>>;
 
 #[derive(Debug)]
@@ -294,25 +296,6 @@
 }
 
 impl ContainerState for ListState {
-<<<<<<< HEAD
-    fn apply_diff(&mut self, diff: &mut Diff, arena: &SharedArena) -> LoroResult<()> {
-        match diff {
-            Diff::List(delta) => {
-                let mut index = 0;
-                for span in delta.iter() {
-                    match span {
-                        crate::delta::DeltaItem::Retain { len, .. } => {
-                            index += len;
-                        }
-                        crate::delta::DeltaItem::Insert { value, .. } => {
-                            let len = value.len();
-                            for value in value.iter() {
-                                if value.is_container() {
-                                    let c = value.as_container().unwrap();
-                                    let idx = arena.register_container(c);
-                                    arena.set_parent(idx, Some(self.idx));
-                                }
-=======
     fn apply_diff_and_convert(&mut self, diff: InternalDiff, arena: &SharedArena) -> Diff {
         let InternalDiff::SeqRaw(delta) = diff else {
             unreachable!()
@@ -334,7 +317,6 @@
                                 let c = value.as_container().unwrap();
                                 let idx = arena.register_container(c);
                                 arena.set_parent(idx, Some(self.idx));
->>>>>>> 6a968ab0
                             }
                             arr.push(value);
                         }
@@ -388,20 +370,11 @@
                 }
             }
             _ => unreachable!(),
-<<<<<<< HEAD
-        };
-        Ok(())
-    }
-
-    fn apply_op(&mut self, op: RawOp, arena: &SharedArena) -> LoroResult<()> {
-        match op.content {
-=======
         }
     }
 
     fn apply_op(&mut self, op: &RawOp, _: &Op, arena: &SharedArena) {
         match &op.content {
->>>>>>> 6a968ab0
             RawOpContent::Map(_) => unreachable!(),
             RawOpContent::Tree(_) => unreachable!(),
             RawOpContent::List(list) => match list {
@@ -437,7 +410,6 @@
                 crate::container::list::list_op::ListOp::StyleEnd { .. } => unreachable!(),
             },
         }
-        Ok(())
     }
 
     #[doc = " Start a transaction"]
