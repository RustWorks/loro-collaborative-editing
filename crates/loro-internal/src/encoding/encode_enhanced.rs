// allow impl in zerovec macro
#![allow(clippy::incorrect_partial_ord_impl_on_ord_type)]
use fxhash::{FxHashMap, FxHashSet};
use loro_common::{HasCounterSpan, HasLamportSpan, TreeID};
use rle::{HasLength, RleVec};
use serde_columnar::{columnar, iter_from_bytes, to_vec};
use std::{borrow::Cow, cmp::Ordering, ops::Deref, sync::Arc};
use zerovec::{vecs::Index32, VarZeroVec};

use crate::{
    change::{Change, Lamport, Timestamp},
    container::{
        idx::ContainerIdx,
        list::list_op::{DeleteSpan, ListOp},
        map::MapSet,
<<<<<<< HEAD
        tree::tree_op::TreeOp,
=======
        richtext::TextStyleInfoFlag,
>>>>>>> 6a968ab0
        ContainerID, ContainerType,
    },
    id::{Counter, PeerID, ID},
    op::{ListSlice, RawOpContent, RemoteOp},
    oplog::{AppDagNode, OpLog},
    span::HasId,
    version::Frontiers,
    InternalString, LoroError, LoroValue, VersionVector,
};

type PeerIdx = u32;

#[zerovec::make_varule(RootContainerULE)]
#[zerovec::derive(Serialize, Deserialize)]
#[derive(Debug, Clone, PartialEq, Eq, PartialOrd, Ord, serde::Serialize, serde::Deserialize)]
struct RootContainer<'a> {
    #[serde(borrow)]
    name: Cow<'a, str>,
    type_: ContainerType,
}

#[columnar(vec, ser, de, iterable)]
#[derive(Debug, Clone)]
struct NormalContainer {
    #[columnar(strategy = "DeltaRle")]
    peer_idx: PeerIdx,
    #[columnar(strategy = "DeltaRle")]
    counter: Counter,
    #[columnar(strategy = "Rle")]
    type_: u8,
}

#[columnar(vec, ser, de, iterable)]
#[derive(Debug, Clone)]
struct ChangeEncoding {
    #[columnar(strategy = "Rle")]
    pub(super) peer_idx: PeerIdx,
    #[columnar(strategy = "DeltaRle")]
    pub(super) timestamp: Timestamp,
    #[columnar(strategy = "DeltaRle")]
    pub(super) op_len: u32,
    /// The length of deps that exclude the dep on the same client
    #[columnar(strategy = "Rle")]
    pub(super) deps_len: u32,
    /// Whether the change has a dep on the same client.
    /// It can save lots of space by using this field instead of [`DepsEncoding`]
    #[columnar(strategy = "BoolRle")]
    pub(super) dep_on_self: bool,
}

#[columnar(vec, ser, de, iterable)]
#[derive(Debug, Clone)]
struct OpEncoding {
    #[columnar(strategy = "DeltaRle")]
    container: usize,
<<<<<<< HEAD
    /// key index or insert/delete pos or target tree id index
    #[columnar(strategy = "DeltaRle")]
    prop: usize,
    /// is deleted or is none of parent tree id
    #[columnar(strategy = "BoolRle")]
    is_del: bool,
    // the length of the deletion or insertion or target tree id index
=======
    /// Key index or insert/delete pos
    #[columnar(strategy = "DeltaRle")]
    prop: usize,
    /// 0: insert
    /// 1: delete
    /// 2: text-anchor-start
    /// 3: text-anchor-end
    #[columnar(strategy = "Rle")]
    kind: u8,
    /// the length of the deletion or insertion
>>>>>>> 6a968ab0
    #[columnar(strategy = "Rle")]
    insert_del_len: isize,
}

#[derive(PartialEq, Eq)]
enum Kind {
    Insert,
    Delete,
    TextAnchorStart,
    TextAnchorEnd,
}

impl Kind {
    fn from_byte(byte: u8) -> Self {
        match byte {
            0 => Self::Insert,
            1 => Self::Delete,
            2 => Self::TextAnchorStart,
            3 => Self::TextAnchorEnd,
            _ => panic!("invalid kind byte"),
        }
    }

    fn to_byte(&self) -> u8 {
        match self {
            Self::Insert => 0,
            Self::Delete => 1,
            Self::TextAnchorStart => 2,
            Self::TextAnchorEnd => 3,
        }
    }
}

#[columnar(vec, ser, de, iterable)]
#[derive(Debug, Copy, Clone, PartialEq, Eq, Hash)]
pub(super) struct DepsEncoding {
    #[columnar(strategy = "DeltaRle")]
    pub(super) client_idx: PeerIdx,
    #[columnar(strategy = "DeltaRle")]
    pub(super) counter: Counter,
}

type TreeIDEncoding = DepsEncoding;

impl DepsEncoding {
    pub(super) fn new(client_idx: PeerIdx, counter: Counter) -> Self {
        Self {
            client_idx,
            counter,
        }
    }
}

#[columnar(ser, de)]
struct DocEncoding<'a> {
    #[columnar(class = "vec", iter = "ChangeEncoding")]
    changes: Vec<ChangeEncoding>,
    #[columnar(class = "vec", iter = "OpEncoding")]
    ops: Vec<OpEncoding>,
    #[columnar(class = "vec", iter = "DepsEncoding")]
    deps: Vec<DepsEncoding>,
    #[columnar(class = "vec")]
    normal_containers: Vec<NormalContainer>,
    #[columnar(borrow)]
    str: Cow<'a, str>,
    #[columnar(borrow)]
    style_info: Cow<'a, [u8]>,
    style_key: Vec<usize>,
    #[columnar(borrow)]
    root_containers: VarZeroVec<'a, RootContainerULE, Index32>,
    start_counter: Vec<Counter>,
    values: Vec<Option<LoroValue>>,
    clients: Vec<PeerID>,
    keys: Vec<InternalString>,
    // the index 0 is DELETE_ROOT
    tree_ids: Vec<TreeIDEncoding>,
}

pub fn encode_oplog_v2(oplog: &OpLog, vv: &VersionVector) -> Vec<u8> {
    let mut peer_id_to_idx: FxHashMap<PeerID, PeerIdx> = FxHashMap::default();
    let mut peers = Vec::with_capacity(oplog.changes.len());
    let mut diff_changes = Vec::new();
    let self_vv = oplog.vv();
    let start_vv = vv.trim(&oplog.vv());
    let diff = self_vv.diff(&start_vv);

    let mut start_counter = Vec::new();

    for span in diff.left.iter() {
        let id = span.id_start();
        let changes = oplog.get_change_at(id).unwrap();
        let peer_id = *span.0;
        let idx = peers.len() as PeerIdx;
        peers.push(peer_id);
        peer_id_to_idx.insert(peer_id, idx);
        start_counter.push(changes.id.counter);
    }

    for (change, _) in oplog.iter_causally(start_vv, self_vv.clone()) {
        diff_changes.push(change);
    }

    let (root_containers, container_idx2index, normal_containers) =
        extract_containers(&diff_changes, oplog, &mut peer_id_to_idx, &mut peers);

    for change in &diff_changes {
        for deps in change.deps.iter() {
            peer_id_to_idx.entry(deps.peer).or_insert_with(|| {
                let idx = peers.len() as PeerIdx;
                peers.push(deps.peer);
                idx
            });
        }
    }

    let change_num = diff_changes.len();
    let mut changes = Vec::with_capacity(change_num);
    let mut ops = Vec::with_capacity(change_num);
    let mut keys = Vec::new();
    let mut key_to_idx = FxHashMap::default();
    let mut deps = Vec::with_capacity(change_num);
    let mut values = Vec::new();
    // the index 0 is DELETE_ROOT
    let mut tree_ids = Vec::new();
    let mut tree_id_to_idx = FxHashMap::default();
    let mut string: String = String::new();
    let mut style_key_idx = Vec::new();
    let mut style_info = Vec::new();

    for change in &diff_changes {
        let client_idx = peer_id_to_idx[&change.id.peer];
        let mut dep_on_self = false;
        let mut deps_len = 0;
        for dep in change.deps.iter() {
            if change.id.peer != dep.peer {
                deps.push(DepsEncoding::new(
                    *peer_id_to_idx.get(&dep.peer).unwrap(),
                    dep.counter,
                ));
                deps_len += 1;
            } else {
                dep_on_self = true;
            }
        }

        let mut op_len = 0;
        for op in change.ops.iter() {
            let container = op.container;
            let container_index = *container_idx2index.get(&container).unwrap();
            let op = oplog.local_op_to_remote(op);
            for content in op.contents.into_iter() {
<<<<<<< HEAD
                let (prop, is_del, insert_del_len) = match content {
                    crate::op::RawOpContent::Tree(TreeOp { target, parent }) => {
                        let target_peer_idx = *peer_id_to_idx.get(&target.peer).unwrap();
                        let target_encoding = TreeIDEncoding {
                            client_idx: target_peer_idx,
                            counter: target.counter,
                        };
                        let target_idx =
                            *tree_id_to_idx.entry(target_encoding).or_insert_with(|| {
                                tree_ids.push(target_encoding);
                                // the index 0 is DELETE_ROOT
                                tree_ids.len()
                            });
                        let (is_none, parent_idx) = if let Some(parent) = parent {
                            if TreeID::is_deleted_root(Some(parent)) {
                                (false, 0)
                            } else {
                                let parent_peer_idx = *peer_id_to_idx.get(&parent.peer).unwrap();
                                let parent_encoding = TreeIDEncoding {
                                    client_idx: parent_peer_idx,
                                    counter: parent.counter,
                                };
                                let parent_idx =
                                    *tree_id_to_idx.entry(parent_encoding).or_insert_with(|| {
                                        tree_ids.push(parent_encoding);
                                        tree_ids.len()
                                    });
                                (false, parent_idx)
                            }
                        } else {
                            (true, 0)
                        };
                        (target_idx, is_none, parent_idx as isize)
                    }
=======
                let (prop, kind, insert_del_len) = match content {
>>>>>>> 6a968ab0
                    crate::op::RawOpContent::Map(MapSet { key, value }) => {
                        if value.is_some() {
                            values.push(value.clone());
                        }
                        (
                            *key_to_idx.entry(key.clone()).or_insert_with(|| {
                                keys.push(key.clone());
                                keys.len() - 1
                            }),
                            if value.is_some() {
                                Kind::Insert
                            } else {
                                Kind::Delete
                            },
                            0,
                        )
                    }
                    crate::op::RawOpContent::List(list) => match list {
                        ListOp::Insert { slice, pos } => {
                            let len;
                            match &slice {
                                ListSlice::RawData(v) => {
                                    len = 0;
                                    values.push(Some(LoroValue::List(Arc::new(v.to_vec()))));
                                }
                                ListSlice::RawStr {
                                    str,
                                    unicode_len: _,
                                } => {
                                    len = str.len();
                                    assert!(len > 0, "{:?}", &slice);
                                    string.push_str(str.deref());
                                }
                            };
                            (pos, Kind::Insert, len as isize)
                        }
                        ListOp::Delete(span) => {
                            // span.len maybe negative
                            (span.pos as usize, Kind::Delete, span.signed_len)
                        }
                        ListOp::StyleStart {
                            start,
                            end,
                            key,
                            info,
                        } => {
                            let key_idx = *key_to_idx.entry(key.clone()).or_insert_with(|| {
                                keys.push(key.clone());
                                keys.len() - 1
                            });
                            style_key_idx.push(key_idx);
                            style_info.push(info.to_byte());
                            (
                                start as usize,
                                Kind::TextAnchorStart,
                                end as isize - start as isize,
                            )
                        }
                        ListOp::StyleEnd => (0, Kind::TextAnchorEnd, 0),
                    },
                };
                op_len += 1;
                ops.push(OpEncoding {
                    prop,
                    kind: kind.to_byte(),
                    insert_del_len,
                    container: container_index,
                })
            }
        }

        changes.push(ChangeEncoding {
            peer_idx: client_idx as PeerIdx,
            timestamp: change.timestamp,
            deps_len,
            op_len,
            dep_on_self,
        });
    }

    let encoded = DocEncoding {
        changes,
        ops,
        deps,
        str: Cow::Owned(string),
        clients: peers,
        keys,
        start_counter,
        root_containers: VarZeroVec::from(&root_containers),
        normal_containers,
        values,
<<<<<<< HEAD
        tree_ids,
=======
        style_key: style_key_idx,
        style_info: Cow::Owned(style_info),
>>>>>>> 6a968ab0
    };

    to_vec(&encoded).unwrap()
}

/// Extract containers from oplog changes.
///
/// Containers are sorted by their peer_id and counter so that
/// they can be compressed by using delta encoding.
fn extract_containers(
    diff_changes: &Vec<&Change>,
    oplog: &OpLog,
    peer_id_to_idx: &mut FxHashMap<PeerID, PeerIdx>,
    peers: &mut Vec<PeerID>,
) -> (
    Vec<RootContainer<'static>>,
    FxHashMap<ContainerIdx, usize>,
    Vec<NormalContainer>,
) {
    let mut root_containers = Vec::new();
    let mut container_idx2index = FxHashMap::default();
    let normal_containers = {
        // register containers in sorted order
        let mut visited = FxHashSet::default();
        let mut normal_container_idx_pairs = Vec::new();
        for change in diff_changes {
            for op in change.ops.iter() {
                let container = op.container;
                if visited.contains(&container) {
                    continue;
                }

                visited.insert(container);
                let id = oplog.arena.get_container_id(container).unwrap();
                match id {
                    ContainerID::Root {
                        name,
                        container_type,
                    } => {
                        container_idx2index.insert(container, root_containers.len());
                        root_containers.push(RootContainer {
                            name: Cow::Owned(name.to_string()),
                            type_: container_type,
                        });
                    }
                    ContainerID::Normal {
                        peer,
                        counter,
                        container_type,
                    } => normal_container_idx_pairs.push((
                        NormalContainer {
                            peer_idx: *peer_id_to_idx.entry(peer).or_insert_with(|| {
                                peers.push(peer);
                                (peers.len() - 1) as PeerIdx
                            }),
                            counter,
                            type_: container_type.to_u8(),
                        },
                        container,
                    )),
                }
            }
        }

        normal_container_idx_pairs.sort_by(|a, b| {
            if a.0.peer_idx != b.0.peer_idx {
                a.0.peer_idx.cmp(&b.0.peer_idx)
            } else {
                a.0.counter.cmp(&b.0.counter)
            }
        });

        let mut index = root_containers.len();
        normal_container_idx_pairs
            .into_iter()
            .map(|(container, idx)| {
                container_idx2index.insert(idx, index);
                index += 1;
                container
            })
            .collect::<Vec<_>>()
    };

    (root_containers, container_idx2index, normal_containers)
}

pub fn decode_oplog_v2(oplog: &mut OpLog, input: &[u8]) -> Result<(), LoroError> {
    let encoded = iter_from_bytes::<DocEncoding>(input)
        .map_err(|e| LoroError::DecodeError(e.to_string().into()))?;

    let DocEncodingIter {
        changes: change_encodings,
        ops,
        deps,
        normal_containers,
        mut start_counter,
        str,
        clients: peers,
        keys,
        root_containers,
        values,
<<<<<<< HEAD
        tree_ids,
=======
        style_key,
        style_info,
>>>>>>> 6a968ab0
    } = encoded;

    let start_vv: VersionVector = peers
        .iter()
        .copied()
        .zip(start_counter.iter().map(|x| *x as Counter))
        .collect::<FxHashMap<_, _>>()
        .into();
    let ord = start_vv.partial_cmp(oplog.vv());
    if ord.is_none() || ord.unwrap() == Ordering::Greater {
        return Err(LoroError::DecodeError(
            format!(
                "Warning: current Loro version is `{:?}`, but remote changes start at version `{:?}`.
                These updates can not be applied",
                oplog.vv(),
                start_vv
            )
            .into(),
        ));
    }

    let mut op_iter = ops;
    let mut deps_iter = deps;
    let mut style_key_iter = style_key.into_iter();
    let mut style_info_iter = style_info.iter();
    let get_container = |idx: usize| {
        if idx < root_containers.len() {
            let Some(container) = root_containers.get(idx) else {
                return None;
            };
            Some(ContainerID::Root {
                name: container.name.into(),
                container_type: ContainerType::from_u8(container.type_),
            })
        } else {
            let Some(container) = normal_containers.get(idx - root_containers.len()) else {
                return None;
            };
            Some(ContainerID::Normal {
                peer: peers[container.peer_idx as usize],
                counter: container.counter,
                container_type: ContainerType::from_u8(container.type_),
            })
        }
    };

    let mut value_iter = values.into_iter();
    let mut str_index = 0;
    let changes = change_encodings
        .map(|change_encoding| {
            let counter = start_counter
                .get_mut(change_encoding.peer_idx as usize)
                .unwrap();
            let ChangeEncoding {
                peer_idx,
                timestamp,
                op_len,
                deps_len,
                dep_on_self,
            } = change_encoding;

            let peer_id = peers[peer_idx as usize];
            let mut ops = RleVec::<[RemoteOp; 1]>::new();
            let mut delta = 0;
            for op in op_iter.by_ref().take(op_len as usize) {
                let OpEncoding {
                    container: container_idx,
                    prop,
                    insert_del_len,
                    kind,
                } = op;

                let Some(container_id) = get_container(container_idx) else {
                    return Err(LoroError::DecodeError("".into()));
                };
                let container_type = container_id.container_type();
                let content = match container_type {
                    ContainerType::Tree => {
                        let target_encoding = tree_ids[prop - 1];
                        let target = TreeID {
                            peer: peers[target_encoding.client_idx as usize],
                            counter: target_encoding.counter,
                        };
                        let parent = if is_del {
                            None
                        } else if insert_del_len == 0 {
                            TreeID::delete_root()
                        } else {
                            let parent_encoding = tree_ids[insert_del_len as usize - 1];
                            let parent = TreeID {
                                peer: peers[parent_encoding.client_idx as usize],
                                counter: parent_encoding.counter,
                            };
                            Some(parent)
                        };
                        RawOpContent::Tree(TreeOp { target, parent })
                    }
                    ContainerType::Map => {
                        let key = keys[prop].clone();
                        if Kind::from_byte(kind) == Kind::Delete {
                            RawOpContent::Map(MapSet { key, value: None })
                        } else {
                            RawOpContent::Map(MapSet {
                                key,
                                value: value_iter.next().unwrap(),
                            })
                        }
                    }
                    ContainerType::List | ContainerType::Text => {
                        let pos = prop;
<<<<<<< HEAD
                        if is_del {
                            RawOpContent::List(ListOp::Delete(DeleteSpan {
                                pos: pos as isize,
                                len: insert_del_len,
                            }))
                        } else {
                            match container_type {
                                ContainerType::Tree => unreachable!(),
=======
                        match Kind::from_byte(kind) {
                            Kind::Insert => match container_type {
>>>>>>> 6a968ab0
                                ContainerType::Text => {
                                    let insert_len = insert_del_len as usize;
                                    let s = &str[str_index..str_index + insert_len];
                                    str_index += insert_len;
                                    RawOpContent::List(ListOp::Insert {
                                        slice: ListSlice::from_borrowed_str(s),
                                        pos,
                                    })
                                }
                                ContainerType::List => {
                                    let value = value_iter.next().flatten().unwrap();
                                    RawOpContent::List(ListOp::Insert {
                                        slice: ListSlice::RawData(Cow::Owned(
                                            match Arc::try_unwrap(value.into_list().unwrap()) {
                                                Ok(v) => v,
                                                Err(v) => v.deref().clone(),
                                            },
                                        )),
                                        pos,
                                    })
                                }
                                _ => unreachable!(),
                            },
                            Kind::Delete => RawOpContent::List(ListOp::Delete(DeleteSpan {
                                pos: pos as isize,
                                signed_len: insert_del_len,
                            })),
                            Kind::TextAnchorStart => RawOpContent::List(ListOp::StyleStart {
                                start: pos as u32,
                                end: insert_del_len as u32 + pos as u32,
                                key: keys[style_key_iter.next().unwrap()].clone(),
                                info: TextStyleInfoFlag::from_byte(
                                    *style_info_iter.next().unwrap(),
                                ),
                            }),
                            Kind::TextAnchorEnd => RawOpContent::List(ListOp::StyleEnd),
                            _ => {
                                unreachable!()
                            }
                        }
                    }
                };
                let remote_op = RemoteOp {
                    container: container_id,
                    counter: *counter + delta,
                    contents: vec![content].into(),
                };
                delta += remote_op.content_len() as i32;
                ops.push(remote_op);
            }

            let mut deps: Frontiers = (0..deps_len)
                .map(|_| {
                    let raw = deps_iter.next().unwrap();
                    ID::new(peers[raw.client_idx as usize], raw.counter)
                })
                .collect();
            if dep_on_self {
                deps.push(ID::new(peer_id, *counter - 1));
            }

            let change = Change {
                id: ID {
                    peer: peer_id,
                    counter: *counter,
                },
                // calc lamport after parsing all changes
                lamport: 0,
                timestamp,
                ops,
                deps,
            };

            *counter += delta;
            Ok(change)
        })
        .collect::<Result<Vec<_>, LoroError>>();
    let changes = match changes {
        Ok(changes) => changes,
        Err(err) => return Err(err),
    };
    let mut pending_remote_changes = Vec::new();
    oplog.arena.clone().with_op_converter(|converter| {
        'outer: for mut change in changes {
            if change.id.counter < oplog.vv().get(&change.id.peer).copied().unwrap_or(0) {
                // skip included changes
                continue;
            }

            // calc lamport or pending if its deps are not satisfied
            for dep in change.deps.iter() {
                match oplog.dag.get_lamport(dep) {
                    Some(lamport) => {
                        change.lamport = change.lamport.max(lamport + 1);
                    }
                    None => {
                        pending_remote_changes.push(change);
                        continue 'outer;
                    }
                }
            }

            // convert change into inner format
            let mut ops = RleVec::new();
            for op in change.ops {
                let mut lamport = change.lamport;
                for content in op.contents.into_iter() {
                    let op = converter.convert_single_op(
                        &op.container,
                        change.id.peer,
                        op.counter,
                        lamport,
                        content,
                    );
                    lamport += op.atom_len() as Lamport;
                    ops.push(op);
                }
            }

            let change = Change {
                ops,
                id: change.id,
                deps: change.deps,
                lamport: change.lamport,
                timestamp: change.timestamp,
            };

            // update dag and push the change
            let len = change.content_len();
            if change.deps.len() == 1 && change.deps[0].peer == change.id.peer {
                // don't need to push new element to dag because it only depends on itself
                let nodes = oplog.dag.map.get_mut(&change.id.peer).unwrap();
                let last = nodes.vec_mut().last_mut().unwrap();
                assert_eq!(last.peer, change.id.peer);
                assert_eq!(last.cnt + last.len as Counter, change.id.counter);
                assert_eq!(last.lamport + last.len as Lamport, change.lamport);
                last.len = change.id.counter as usize + len - last.cnt as usize;
                last.has_succ = false;
            } else {
                let vv = oplog.dag.frontiers_to_im_vv(&change.deps);
                oplog
                    .dag
                    .map
                    .entry(change.id.peer)
                    .or_default()
                    .push(AppDagNode {
                        vv,
                        peer: change.id.peer,
                        cnt: change.id.counter,
                        lamport: change.lamport,
                        deps: change.deps.clone(),
                        has_succ: false,
                        len,
                    });
                for dep in change.deps.iter() {
                    let target = oplog.dag.get_mut(*dep).unwrap();
                    if target.ctr_last() == dep.counter {
                        target.has_succ = true;
                    }
                }
            }
            oplog.next_lamport = oplog.next_lamport.max(change.lamport_end());
            oplog.latest_timestamp = oplog.latest_timestamp.max(change.timestamp);
            oplog.dag.vv.extend_to_include_end_id(ID {
                peer: change.id.peer,
                counter: change.id.counter + change.atom_len() as Counter,
            });
            oplog
                .changes
                .entry(change.id.peer)
                .or_default()
                .push(change);
        }
    });
    if !oplog.batch_importing {
        oplog.dag.refresh_frontiers();
    }

    oplog.import_unknown_lamport_remote_changes(pending_remote_changes)?;
    assert_eq!(str_index, str.len());
    Ok(())
}<|MERGE_RESOLUTION|>--- conflicted
+++ resolved
@@ -13,11 +13,8 @@
         idx::ContainerIdx,
         list::list_op::{DeleteSpan, ListOp},
         map::MapSet,
-<<<<<<< HEAD
+        richtext::TextStyleInfoFlag,
         tree::tree_op::TreeOp,
-=======
-        richtext::TextStyleInfoFlag,
->>>>>>> 6a968ab0
         ContainerID, ContainerType,
     },
     id::{Counter, PeerID, ID},
@@ -73,26 +70,16 @@
 struct OpEncoding {
     #[columnar(strategy = "DeltaRle")]
     container: usize,
-<<<<<<< HEAD
-    /// key index or insert/delete pos or target tree id index
+    /// Key index or insert/delete pos or target tree id index
     #[columnar(strategy = "DeltaRle")]
     prop: usize,
-    /// is deleted or is none of parent tree id
-    #[columnar(strategy = "BoolRle")]
-    is_del: bool,
-    // the length of the deletion or insertion or target tree id index
-=======
-    /// Key index or insert/delete pos
-    #[columnar(strategy = "DeltaRle")]
-    prop: usize,
-    /// 0: insert
-    /// 1: delete
+    /// 0: insert or the parent tree id is not none
+    /// 1: delete or the parent tree id is none
     /// 2: text-anchor-start
     /// 3: text-anchor-end
     #[columnar(strategy = "Rle")]
     kind: u8,
-    /// the length of the deletion or insertion
->>>>>>> 6a968ab0
+    /// the length of the deletion or insertion or target tree id index
     #[columnar(strategy = "Rle")]
     insert_del_len: isize,
 }
@@ -244,8 +231,7 @@
             let container_index = *container_idx2index.get(&container).unwrap();
             let op = oplog.local_op_to_remote(op);
             for content in op.contents.into_iter() {
-<<<<<<< HEAD
-                let (prop, is_del, insert_del_len) = match content {
+                let (prop, kind, insert_del_len) = match content {
                     crate::op::RawOpContent::Tree(TreeOp { target, parent }) => {
                         let target_peer_idx = *peer_id_to_idx.get(&target.peer).unwrap();
                         let target_encoding = TreeIDEncoding {
@@ -279,9 +265,6 @@
                         };
                         (target_idx, is_none, parent_idx as isize)
                     }
-=======
-                let (prop, kind, insert_del_len) = match content {
->>>>>>> 6a968ab0
                     crate::op::RawOpContent::Map(MapSet { key, value }) => {
                         if value.is_some() {
                             values.push(value.clone());
@@ -373,12 +356,9 @@
         root_containers: VarZeroVec::from(&root_containers),
         normal_containers,
         values,
-<<<<<<< HEAD
-        tree_ids,
-=======
         style_key: style_key_idx,
         style_info: Cow::Owned(style_info),
->>>>>>> 6a968ab0
+        tree_ids,
     };
 
     to_vec(&encoded).unwrap()
@@ -480,12 +460,9 @@
         keys,
         root_containers,
         values,
-<<<<<<< HEAD
-        tree_ids,
-=======
         style_key,
         style_info,
->>>>>>> 6a968ab0
+        tree_ids,
     } = encoded;
 
     let start_vv: VersionVector = peers
@@ -569,7 +546,7 @@
                             peer: peers[target_encoding.client_idx as usize],
                             counter: target_encoding.counter,
                         };
-                        let parent = if is_del {
+                        let parent = if kind == 1 {
                             None
                         } else if insert_del_len == 0 {
                             TreeID::delete_root()
@@ -596,19 +573,8 @@
                     }
                     ContainerType::List | ContainerType::Text => {
                         let pos = prop;
-<<<<<<< HEAD
-                        if is_del {
-                            RawOpContent::List(ListOp::Delete(DeleteSpan {
-                                pos: pos as isize,
-                                len: insert_del_len,
-                            }))
-                        } else {
-                            match container_type {
-                                ContainerType::Tree => unreachable!(),
-=======
                         match Kind::from_byte(kind) {
                             Kind::Insert => match container_type {
->>>>>>> 6a968ab0
                                 ContainerType::Text => {
                                     let insert_len = insert_del_len as usize;
                                     let s = &str[str_index..str_index + insert_len];
