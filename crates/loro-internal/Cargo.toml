--- conflicted
+++ resolved
@@ -29,20 +29,12 @@
 debug-log = { version = "0.1.4", features = [] }
 serde_columnar = { version = "0.3.2" }
 tracing = { version = "0.1.37" }
-<<<<<<< HEAD
-append-only-bytes = { version = "0.1.11", features = ["u32_range"] }
-=======
 append-only-bytes = { version = "0.1.12", features = ["u32_range"] }
->>>>>>> d942e3d7
 itertools = "0.11.0"
 enum_dispatch = "0.3.11"
 im = "15.1.0"
 jumprope = { version = "1.1.2", features = ["wchar_conversion"] }
-<<<<<<< HEAD
-generic-btree = { path = "../../../generic-btree" }
-=======
 generic-btree = { version = "0.8.0" }
->>>>>>> d942e3d7
 miniz_oxide = "0.7.1"
 getrandom = "0.2.10"
 zerovec = { version = "0.9.4", features = ["serde", "derive"] }
@@ -69,6 +61,7 @@
 bench = false
 
 [features]
+default = []
 compress = ["serde_columnar/compress"]
 # "wasm" will use utf-16 index by default when using text related stuff; But it'll use utf-8 encoding internally.
 wasm = ["wasm-bindgen", "js-sys", "serde-wasm-bindgen", "loro-common/wasm"]
@@ -89,8 +82,4 @@
 
 [[bench]]
 name = "pending"
-harness = false
-
-[[bench]]
-name = "tree"
 harness = false